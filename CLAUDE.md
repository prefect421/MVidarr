--- conflicted
+++ resolved
@@ -1,11 +1,6 @@
 # CLAUDE.md
 
 This file provides guidance to Claude Code (claude.ai/code) when working with code in this repository.
-
-## Project Logo
-- **Project Logo Location**: `frontend/src/Content/Images/mvidarr-logo.png`
-- **Usage**: Use this PNG logo file for README headers, GitHub Pages avatars, and documentation
-- **Current Integration**: Logo is displayed in README.md header and GitHub Pages site
 
 ## Development Memories
 
@@ -36,9 +31,6 @@
 -    ✅ "This seems inconsistent with the pattern we established..."
 -    ❌ Just implementing suggestions without evaluation
 
-<<<<<<< HEAD
-[... rest of the existing content remains unchanged ...]
-=======
 ## Code Formatting and Testing
 
 ### Python Code Formatting
@@ -633,4 +625,3 @@
 ### Resolution Status: **COMPLETE** ✅
 
 All reported video system issues have been resolved with professional-grade implementations that maintain backward compatibility while significantly improving user experience and system reliability.
->>>>>>> 70ebcd09
