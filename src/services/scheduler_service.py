"""
Background Scheduler Service for MVidarr
Handles scheduled tasks like automated video downloads
"""

import threading
import time
from datetime import datetime
from datetime import time as dt_time
from typing import Any, Dict, Optional

import schedule

from src.database.connection import get_db
from src.database.models import Setting
from src.services.settings_service import SettingsService
from src.utils.logger import get_logger

logger = get_logger("mvidarr.scheduler")


class SchedulerService:
    """Service for managing scheduled tasks"""

    def __init__(self):
        self.scheduler_thread: Optional[threading.Thread] = None
        self.running = False
        self._last_check_time = None

    def start(self):
        """Start the scheduler service"""
        if self.running:
            logger.warning("Scheduler service is already running")
            return

        logger.info("Starting scheduler service...")
        self.running = True

        # Clear any existing jobs
        schedule.clear()

        # Set up scheduled jobs based on current settings
        self._setup_scheduled_jobs()

        # Start the scheduler thread
        self.scheduler_thread = threading.Thread(
            target=self._run_scheduler, daemon=True
        )
        self.scheduler_thread.start()

        logger.info("Scheduler service started successfully")

    def stop(self):
        """Stop the scheduler service"""
        if not self.running:
            logger.warning("Scheduler service is not running")
            return

        logger.info("Stopping scheduler service...")
        self.running = False

        # Clear scheduled jobs
        schedule.clear()

        if self.scheduler_thread and self.scheduler_thread.is_alive():
            self.scheduler_thread.join(timeout=5)

        logger.info("Scheduler service stopped")

    def reload_schedule(self):
        """Reload the schedule from current settings"""
        logger.info("Reloading scheduled jobs from settings...")

        # Clear existing jobs
        schedule.clear()

        # Set up jobs again
        self._setup_scheduled_jobs()

        logger.info("Scheduled jobs reloaded")

    def _setup_scheduled_jobs(self):
        """Set up scheduled jobs based on current settings"""
        try:
            # Check if scheduled downloads are enabled
            if not SettingsService.get_bool("auto_download_schedule_enabled", True):
                logger.info("Scheduled downloads are disabled")
                return

            # Get schedule settings
            schedule_time = SettingsService.get("auto_download_schedule_time", "02:00")
            schedule_days = SettingsService.get("auto_download_schedule_days", "hourly")

            logger.info(
                f"Setting up scheduled downloads for {schedule_days} at {schedule_time}"
            )

            # Parse time
            try:
                hour, minute = map(int, schedule_time.split(":"))
                schedule_time_obj = dt_time(hour, minute)
            except (ValueError, IndexError):
                logger.error(
                    f"Invalid schedule time format: {schedule_time}. Using default 02:00"
                )
                schedule_time_obj = dt_time(2, 0)
                hour, minute = 2, 0

            # Schedule based on frequency
            if schedule_days == "hourly":
                # Schedule hourly downloads - ignore the time setting for hourly
                schedule.every().hour.do(self._run_scheduled_download)
                logger.info("Scheduled hourly downloads (every hour)")

<<<<<<< HEAD
=======
            elif schedule_days.startswith("every_") and schedule_days.endswith(
                "_hours"
            ):
                # Handle "every_X_hours" format (e.g., "every_2_hours", "every_6_hours")
                try:
                    hours_str = schedule_days.replace("every_", "").replace(
                        "_hours", ""
                    )
                    hours = int(hours_str)
                    if 1 <= hours <= 24:
                        schedule.every(hours).hours.do(self._run_scheduled_download)
                        logger.info(f"Scheduled downloads every {hours} hours")
                    else:
                        logger.error(
                            f"Invalid hours value: {hours}. Must be 1-24. Defaulting to hourly"
                        )
                        schedule.every().hour.do(self._run_scheduled_download)
                except (ValueError, IndexError):
                    logger.error(
                        f"Invalid schedule format: {schedule_days}. Defaulting to hourly"
                    )
                    schedule.every().hour.do(self._run_scheduled_download)

>>>>>>> 6dec37cc
            elif schedule_days == "daily":
                schedule.every().day.at(f"{hour:02d}:{minute:02d}").do(
                    self._run_scheduled_download
                )
                logger.info(f"Scheduled daily downloads at {hour:02d}:{minute:02d}")

            elif schedule_days == "weekly":
                # Default to Sunday for weekly
                schedule.every().sunday.at(f"{hour:02d}:{minute:02d}").do(
                    self._run_scheduled_download
                )
                logger.info(
                    f"Scheduled weekly downloads on Sunday at {hour:02d}:{minute:02d}"
                )

            else:
                # Handle specific days (comma-separated: monday,wednesday,friday)
                days_map = {
                    "monday": schedule.every().monday,
                    "tuesday": schedule.every().tuesday,
                    "wednesday": schedule.every().wednesday,
                    "thursday": schedule.every().thursday,
                    "friday": schedule.every().friday,
                    "saturday": schedule.every().saturday,
                    "sunday": schedule.every().sunday,
                }

                if "," in schedule_days:
                    selected_days = [
                        day.strip().lower() for day in schedule_days.split(",")
                    ]
                    for day in selected_days:
                        if day in days_map:
                            days_map[day].at(f"{hour:02d}:{minute:02d}").do(
                                self._run_scheduled_download
                            )
                            logger.info(
                                f"Scheduled downloads on {day.capitalize()} at {hour:02d}:{minute:02d}"
                            )
                        else:
                            logger.warning(f"Invalid day name: {day}")
                else:
                    # Single day
                    day = schedule_days.strip().lower()
                    if day in days_map:
                        days_map[day].at(f"{hour:02d}:{minute:02d}").do(
                            self._run_scheduled_download
                        )
                        logger.info(
                            f"Scheduled downloads on {day.capitalize()} at {hour:02d}:{minute:02d}"
                        )
                    else:
                        logger.error(
                            f"Invalid schedule days: {schedule_days}. Defaulting to hourly"
                        )
                        schedule.every().hour.do(self._run_scheduled_download)

            # Set up video discovery scheduling if enabled
            discovery_enabled = SettingsService.get_bool(
                "auto_discovery_schedule_enabled", True
            )
            if discovery_enabled:
                # Get discovery schedule settings
                discovery_schedule_time = SettingsService.get(
                    "auto_discovery_schedule_time", "06:00"
                )
                discovery_schedule_days = SettingsService.get(
                    "auto_discovery_schedule_days", "daily"
                )

                logger.info(
                    f"Setting up scheduled video discovery for {discovery_schedule_days} at {discovery_schedule_time}"
                )

                # Parse discovery time
                try:
                    disc_hour, disc_minute = map(
                        int, discovery_schedule_time.split(":")
                    )
                except (ValueError, IndexError):
                    logger.error(
                        f"Invalid discovery schedule time format: {discovery_schedule_time}. Using default 06:00"
                    )
                    disc_hour, disc_minute = 6, 0

                # Schedule discovery based on frequency
                if discovery_schedule_days == "daily":
                    schedule.every().day.at(f"{disc_hour:02d}:{disc_minute:02d}").do(
                        self._run_scheduled_discovery
                    )
                    logger.info(
                        f"Scheduled daily video discovery at {disc_hour:02d}:{disc_minute:02d}"
                    )

                elif discovery_schedule_days == "weekly":
                    # Default to Saturday for weekly discovery (different from Sunday downloads)
                    schedule.every().saturday.at(
                        f"{disc_hour:02d}:{disc_minute:02d}"
                    ).do(self._run_scheduled_discovery)
                    logger.info(
                        f"Scheduled weekly video discovery on Saturday at {disc_hour:02d}:{disc_minute:02d}"
                    )

                elif discovery_schedule_days == "twice_daily":
                    # Morning and evening discovery
                    schedule.every().day.at(f"{disc_hour:02d}:{disc_minute:02d}").do(
                        self._run_scheduled_discovery
                    )
                    # Evening run 12 hours later
                    evening_hour = (disc_hour + 12) % 24
                    schedule.every().day.at(f"{evening_hour:02d}:{disc_minute:02d}").do(
                        self._run_scheduled_discovery
                    )
                    logger.info(
                        f"Scheduled twice-daily video discovery at {disc_hour:02d}:{disc_minute:02d} and {evening_hour:02d}:{disc_minute:02d}"
                    )

                else:
                    # Handle specific days for discovery
                    days_map = {
                        "monday": schedule.every().monday,
                        "tuesday": schedule.every().tuesday,
                        "wednesday": schedule.every().wednesday,
                        "thursday": schedule.every().thursday,
                        "friday": schedule.every().friday,
                        "saturday": schedule.every().saturday,
                        "sunday": schedule.every().sunday,
                    }

                    if "," in discovery_schedule_days:
                        selected_days = [
                            day.strip().lower()
                            for day in discovery_schedule_days.split(",")
                        ]
                        for day in selected_days:
                            if day in days_map:
                                days_map[day].at(
                                    f"{disc_hour:02d}:{disc_minute:02d}"
                                ).do(self._run_scheduled_discovery)
                                logger.info(
                                    f"Scheduled video discovery on {day.capitalize()} at {disc_hour:02d}:{disc_minute:02d}"
                                )
                            else:
                                logger.warning(f"Invalid discovery day name: {day}")
                    else:
                        # Single day
                        day = discovery_schedule_days.strip().lower()
                        if day in days_map:
                            days_map[day].at(f"{disc_hour:02d}:{disc_minute:02d}").do(
                                self._run_scheduled_discovery
                            )
                            logger.info(
                                f"Scheduled video discovery on {day.capitalize()} at {disc_hour:02d}:{disc_minute:02d}"
                            )
                        else:
                            logger.error(
                                f"Invalid discovery schedule days: {discovery_schedule_days}. Defaulting to daily"
                            )
                            schedule.every().day.at("06:00").do(
                                self._run_scheduled_discovery
                            )
            else:
                logger.info("Scheduled video discovery is disabled")

        except Exception as e:
            logger.error(f"Failed to set up scheduled jobs: {e}")

    def _run_scheduler(self):
        """Main scheduler loop"""
        logger.info("Scheduler thread started")

        while self.running:
            try:
                # Run pending scheduled jobs
                schedule.run_pending()

                # Check for settings changes every 5 minutes
                current_time = datetime.now()
                if (
                    self._last_check_time is None
                    or (current_time - self._last_check_time).total_seconds() > 300
                ):
                    self._check_settings_changes()
                    self._last_check_time = current_time

                # Sleep for 1 minute before checking again
                time.sleep(60)

            except Exception as e:
                logger.error(f"Error in scheduler loop: {e}")
                time.sleep(60)

        logger.info("Scheduler thread stopped")

    def _check_settings_changes(self):
        """Check if schedule settings have changed and reload if necessary"""
        try:
            # Check if schedule settings have changed and reload if necessary
            # Also check for new wanted videos and monitored artists periodically
            download_enabled = SettingsService.get_bool(
                "auto_download_schedule_enabled", True
            )
            discovery_enabled = SettingsService.get_bool(
                "auto_discovery_schedule_enabled", True
            )

            if download_enabled:
                current_schedule_days = SettingsService.get(
                    "auto_download_schedule_days", "hourly"
                )

                # For hourly downloads, log wanted video count periodically
                if current_schedule_days == "hourly":
                    wanted_count = self._get_wanted_video_count()
                    if wanted_count > 0:
                        logger.info(
                            f"Hourly scheduler: {wanted_count} videos currently marked as WANTED"
                        )

            if discovery_enabled:
                # Log monitored artist count periodically for discovery
                monitored_count = self._get_monitored_artist_count()
                if monitored_count > 0:
                    logger.debug(
                        f"Discovery scheduler: {monitored_count} artists currently monitored for video discovery"
                    )

            # Settings might have changed, reload the schedule
            if download_enabled or discovery_enabled:
                self.reload_schedule()
        except Exception as e:
            logger.error(f"Error checking settings changes: {e}")

    def _run_scheduled_download(self):
        """Execute the scheduled download of wanted videos"""
        try:
            schedule_frequency = SettingsService.get(
                "auto_download_schedule_days", "hourly"
            )
            logger.info(
                f"Starting {schedule_frequency} scheduled download of wanted videos..."
            )

            # Get maximum videos setting - default varies by frequency
            default_max = 10 if schedule_frequency == "hourly" else 50
            max_videos = SettingsService.get_int(
                "auto_download_max_videos", default_max
            )

            # For hourly downloads, check if there are wanted videos first
            if schedule_frequency == "hourly":
                wanted_count = self._get_wanted_video_count()
                if wanted_count == 0:
                    logger.debug(
                        "Hourly check: No wanted videos found, skipping download attempt"
                    )
                    return
                else:
                    logger.info(
                        f"Hourly check: Found {wanted_count} wanted videos, attempting to download up to {max_videos}"
                    )

            # Import here to avoid circular imports
            from src.api.videos import download_all_wanted_videos_internal

            # Run the download function
            result = download_all_wanted_videos_internal(limit=max_videos)

            if result.get("success"):
                success_count = result.get("success_count", 0)
                failed_count = result.get("failed_count", 0)
                total_wanted = result.get("total_wanted", 0)

                logger.info(
                    f"{schedule_frequency.capitalize()} download completed: {success_count} queued, {failed_count} failed, {total_wanted} total wanted videos"
                )

                # Log summary
                if success_count > 0:
                    logger.info(
                        f"Successfully queued {success_count} videos for download"
                    )
                if failed_count > 0:
                    logger.warning(f"{failed_count} videos failed to queue")
                if total_wanted == 0:
                    if schedule_frequency == "hourly":
                        logger.debug("Hourly check completed: No wanted videos found")
                    else:
                        logger.info("No wanted videos found to download")

            else:
                error = result.get("error", "Unknown error")
                logger.error(f"Scheduled download failed: {error}")

        except Exception as e:
            logger.error(f"Error running scheduled download: {e}")
            # Continue running even if one download fails

    def _run_scheduled_discovery(self):
        """Execute the scheduled discovery of new videos for monitored artists"""
        try:
            discovery_frequency = SettingsService.get(
                "auto_discovery_schedule_days", "daily"
            )
            logger.info(f"Starting {discovery_frequency} scheduled video discovery...")

            # Get maximum videos per artist setting
            max_videos_per_artist = SettingsService.get_int(
                "auto_discovery_max_videos_per_artist", 5
            )

            # Check if there are monitored artists first
            monitored_count = self._get_monitored_artist_count()
            if monitored_count == 0:
                logger.info("No monitored artists found for video discovery")
                return

            logger.info(
                f"Discovery check: Found {monitored_count} monitored artists, attempting to discover up to {max_videos_per_artist} videos per artist"
            )

            # Import here to avoid circular imports
            from src.services.video_discovery_service import video_discovery_service

            # Run the discovery function
            result = video_discovery_service.discover_videos_for_all_artists(
                limit_per_artist=max_videos_per_artist
            )

            if result.get("success"):
                total_artists = result.get("total_artists", 0)
                processed_artists = result.get("processed_artists", 0)
                total_discovered = result.get("total_discovered", 0)
                total_stored = result.get("total_stored", 0)

                logger.info(
                    f"{discovery_frequency.capitalize()} discovery completed: {processed_artists}/{total_artists} artists processed, {total_discovered} videos discovered, {total_stored} videos stored"
                )

                # Log summary
                if total_stored > 0:
                    logger.info(
                        f"Successfully discovered and stored {total_stored} new videos"
                    )
                if total_discovered > total_stored:
                    logger.info(
                        f"{total_discovered - total_stored} videos were duplicates and not stored"
                    )
                if processed_artists == 0:
                    logger.info(
                        "No artists needed discovery (too recent or no monitored artists)"
                    )

            else:
                error = result.get("error", "Unknown error")
                logger.error(f"Scheduled discovery failed: {error}")

        except Exception as e:
            logger.error(f"Error running scheduled discovery: {e}")
            # Continue running even if discovery fails

    def _get_wanted_video_count(self) -> int:
        """Get the current count of wanted videos"""
        try:
            from src.database.connection import get_db
            from src.database.models import Video, VideoStatus

            with get_db() as session:
                count = (
                    session.query(Video)
                    .filter(Video.status == VideoStatus.WANTED)
                    .count()
                )
                return count
        except Exception as e:
            logger.error(f"Error getting wanted video count: {e}")
            return 0

    def _get_monitored_artist_count(self) -> int:
        """Get the current count of monitored artists"""
        try:
            from src.database.connection import get_db
            from src.database.models import Artist

            with get_db() as session:
                count = session.query(Artist).filter(Artist.monitored == True).count()
                return count
        except Exception as e:
            logger.error(f"Error getting monitored artist count: {e}")
            return 0

    def get_next_run_time(self) -> Optional[datetime]:
        """Get the next scheduled run time"""
        try:
            if not schedule.jobs:
                return None

            # Get the next run time from all jobs
            next_times = [job.next_run for job in schedule.jobs if job.next_run]
            if next_times:
                return min(next_times)
            return None

        except Exception as e:
            logger.error(f"Error getting next run time: {e}")
            return None

    def get_schedule_info(self) -> Dict[str, Any]:
        """Get information about current schedule"""
        try:
            download_enabled = SettingsService.get_bool(
                "auto_download_schedule_enabled", True
            )
            discovery_enabled = SettingsService.get_bool(
                "auto_discovery_schedule_enabled", True
            )

            if not download_enabled and not discovery_enabled:
                return {
                    "enabled": False,
                    "next_run": None,
                    "schedule": "Both downloads and discovery disabled",
                }

            next_run = self.get_next_run_time()
            info = {
                "enabled": download_enabled or discovery_enabled,
                "next_run": next_run.isoformat() if next_run else None,
                "next_run_human": (
                    next_run.strftime("%Y-%m-%d %H:%M:%S") if next_run else None
                ),
                "job_count": len(schedule.jobs),
            }

            # Add download schedule info if enabled
            if download_enabled:
                download_schedule_time = SettingsService.get(
                    "auto_download_schedule_time", "02:00"
                )
                download_schedule_days = SettingsService.get(
                    "auto_download_schedule_days", "hourly"
                )
                max_videos = SettingsService.get_int("auto_download_max_videos", 10)

                info["downloads"] = {
                    "enabled": True,
                    "schedule_time": download_schedule_time,
                    "schedule_days": download_schedule_days,
                    "max_videos": max_videos,
                }
            else:
                info["downloads"] = {"enabled": False}

            # Add discovery schedule info if enabled
            if discovery_enabled:
                discovery_schedule_time = SettingsService.get(
                    "auto_discovery_schedule_time", "06:00"
                )
                discovery_schedule_days = SettingsService.get(
                    "auto_discovery_schedule_days", "daily"
                )
                max_videos_per_artist = SettingsService.get_int(
                    "auto_discovery_max_videos_per_artist", 5
                )
                monitored_count = self._get_monitored_artist_count()

                info["discovery"] = {
                    "enabled": True,
                    "schedule_time": discovery_schedule_time,
                    "schedule_days": discovery_schedule_days,
                    "max_videos_per_artist": max_videos_per_artist,
                    "monitored_artists": monitored_count,
                }
            else:
                info["discovery"] = {"enabled": False}

            return info

        except Exception as e:
            logger.error(f"Error getting schedule info: {e}")
            return {"enabled": False, "error": str(e)}


# Global scheduler instance
scheduler_service = SchedulerService()<|MERGE_RESOLUTION|>--- conflicted
+++ resolved
@@ -112,8 +112,6 @@
                 schedule.every().hour.do(self._run_scheduled_download)
                 logger.info("Scheduled hourly downloads (every hour)")
 
-<<<<<<< HEAD
-=======
             elif schedule_days.startswith("every_") and schedule_days.endswith(
                 "_hours"
             ):
@@ -136,8 +134,6 @@
                         f"Invalid schedule format: {schedule_days}. Defaulting to hourly"
                     )
                     schedule.every().hour.do(self._run_scheduled_download)
-
->>>>>>> 6dec37cc
             elif schedule_days == "daily":
                 schedule.every().day.at(f"{hour:02d}:{minute:02d}").do(
                     self._run_scheduled_download
