{% extends "base.html" %}

{% block title %}Videos - MVidarr{% endblock %}

{% block content %}
<!-- Performance Enhancement CSS - DISABLED: Causing loading issues
<link rel="stylesheet" href="{{ url_for('frontend.css_files', filename='ui-enhancements.css') }}">
<link rel="stylesheet" href="{{ url_for('frontend.css_files', filename='virtualization.css') }}">
-->
<div class="videos-container">
    
    <!-- Page Header with Improved Visual Hierarchy -->
    <div class="page-header">
        <div class="page-title-section">
            <h1 class="text-h1">Videos</h1>
        </div>
        
        <!-- Primary Actions - Most Important Operations -->
        <div class="action-group" role="group" aria-label="Primary video actions">
            <button onclick="showAddVideoModal()" class="btn btn-primary" aria-label="Add new video to collection">
                <iconify-icon icon="tabler:plus" aria-hidden="true"></iconify-icon>
                Add Video
            </button>
            <button onclick="toggleSearchPanel()" class="btn btn-secondary" aria-label="Toggle search and filter panel" aria-expanded="false" aria-controls="videoSearchPanel">
                <iconify-icon icon="tabler:search" aria-hidden="true"></iconify-icon>
                Search & Filter
            </button>
        </div>
    </div>
    
    <!-- Secondary Actions - Less Frequent Operations -->
    <div class="secondary-actions">
        <div class="action-group action-group-secondary" role="group" aria-label="Secondary video actions">
            <div class="btn-group" role="toolbar" aria-label="Video maintenance actions">
                <button onclick="refreshVideos()" class="btn btn-secondary btn-sm" title="Refresh video list" aria-label="Refresh video list">
                    <iconify-icon icon="tabler:refresh" aria-hidden="true"></iconify-icon>
                    Refresh
                </button>
                <button onclick="refreshThumbnails()" class="btn btn-secondary btn-sm" title="Find missing thumbnails" aria-label="Find and update missing thumbnails">
                    <iconify-icon icon="tabler:photo" aria-hidden="true"></iconify-icon>
                    Thumbnails
                </button>
                <button onclick="refreshAllMetadata()" class="btn btn-secondary btn-sm" title="Update video metadata" aria-label="Update all video metadata">
                    <iconify-icon icon="tabler:database-refresh" aria-hidden="true"></iconify-icon>
                    Metadata
                </button>
            </div>
            
            <!-- Selection Controls -->
            <div class="selection-controls" role="group" aria-label="Video selection controls">
                <label class="checkbox-label">
                    <input type="checkbox" id="selectAllVideos" onchange="toggleSelectAll()" aria-label="Select all videos" aria-describedby="selectedCount">
                    <span class="checkmark"></span>
                    Select All (<span id="selectedCount" aria-live="polite">0</span>)
                </label>
                <button onclick="toggleBulkActionsPanel()" class="btn btn-ghost btn-sm" id="bulkActionsToggle" aria-label="Toggle bulk actions panel" aria-expanded="false" aria-controls="bulkActionsPanel">
                    <iconify-icon icon="tabler:settings" aria-hidden="true"></iconify-icon>
                    Bulk Actions
                </button>
            </div>
        </div>
    </div>
    
    <!-- Advanced Search Panel -->
    <div class="advanced-search-panel" id="videoSearchPanel" style="display: none;" role="search" aria-label="Video search and filters">
        <div class="search-header">
            <div class="search-input-container">
                <input type="text" id="videoSearchInput" placeholder="Search videos, titles, artists, or descriptions..." onkeyup="handleVideoSearchInput(event)" aria-label="Search videos" aria-describedby="videoSearchSuggestions" autocomplete="off">
                <div class="search-suggestions" id="videoSearchSuggestions" role="listbox" aria-label="Search suggestions"></div>
            </div>
            <button onclick="toggleVideoAdvancedFilters()" class="btn btn-secondary" id="videoFiltersToggle" aria-label="Toggle advanced filters" aria-expanded="false" aria-controls="videoAdvancedFilters">
                <span>Filters</span> <span id="videoFilterCount" class="filter-count" aria-live="polite"></span>
            </button>
        </div>
        
        <div class="advanced-filters" id="videoAdvancedFilters" style="display: none;" role="group" aria-label="Advanced search filters">
            <div class="filter-row">
                <div class="filter-group">
                    <label for="videoStatusFilter">Status:</label>
                    <select id="videoStatusFilter" onchange="applyVideoFilters()" aria-label="Filter by video status">
                        <option value="">All Videos</option>
                        <option value="WANTED">Wanted</option>
                        <option value="DOWNLOADED">Downloaded</option>
                        <option value="FAILED">Failed</option>
                        <option value="IGNORED">Ignored</option>
                    </select>
                </div>
                
                <div class="filter-group">
                    <label for="videoQualityFilter">Quality:</label>
                    <select id="videoQualityFilter" onchange="applyVideoFilters()" aria-label="Filter by video quality">
                        <option value="">Any Quality</option>
                        <option value="360p">360p</option>
                        <option value="480p">480p</option>
                        <option value="720p">720p (HD)</option>
                        <option value="1080p">1080p (Full HD)</option>
                        <option value="1440p">1440p (2K)</option>
                        <option value="2160p">2160p (4K)</option>
                    </select>
                </div>
                
                <div class="filter-group">
                    <label for="videoThumbnailFilter">Thumbnails:</label>
                    <select id="videoThumbnailFilter" onchange="applyVideoFilters()">
                        <option value="">Any</option>
                        <option value="true">Has Thumbnail</option>
                        <option value="false">No Thumbnail</option>
                    </select>
                </div>
                
                <div class="filter-group">
                    <label for="videoSourceFilter">Source:</label>
                    <select id="videoSourceFilter" onchange="applyVideoFilters()">
                        <option value="">Any Source</option>
                        <option value="youtube">YouTube</option>
                        <option value="imvdb">IMVDb</option>
                        <option value="manual">Manual</option>
                    </select>
                </div>
                
                <div class="filter-group">
                    <label for="videoGenreFilter">Genre:</label>
                    <select id="videoGenreFilter" onchange="applyVideoFilters()">
                        <option value="">All Genres</option>
                        <!-- Genre options will be populated by JavaScript -->
                    </select>
                </div>
            </div>
            
            <div class="filter-row">
                <div class="filter-group">
                    <label for="videoDurationMin">Min Duration (seconds):</label>
                    <input type="number" id="videoDurationMin" min="0" placeholder="0" onchange="applyVideoFilters()">
                </div>
                
                <div class="filter-group">
                    <label for="videoDurationMax">Max Duration (seconds):</label>
                    <input type="number" id="videoDurationMax" min="0" placeholder="∞" onchange="applyVideoFilters()">
                </div>
                
                <div class="filter-group">
                    <label for="videoDateFrom">Added After:</label>
                    <input type="date" id="videoDateFrom" onchange="applyVideoFilters()">
                </div>
                
                <div class="filter-group">
                    <label for="videoDateTo">Added Before:</label>
                    <input type="date" id="videoDateTo" onchange="applyVideoFilters()">
                </div>
            </div>
            
            <div class="filter-row">
                <div class="filter-group">
                    <label for="videoArtistFilter">Artist:</label>
                    <input type="text" id="videoArtistFilter" placeholder="Filter by artist name..." oninput="debounceVideoFilters()">
                </div>
                
                <div class="filter-group">
                    <label for="videoKeywordsFilter">Keywords (comma-separated):</label>
                    <input type="text" id="videoKeywordsFilter" placeholder="Enter keywords..." oninput="debounceVideoFilters()">
                </div>
                
                <div class="filter-group">
                    <label for="videoSortBy">Sort By:</label>
                    <select id="videoSortBy" onchange="applyVideoFilters()">
                        <option value="title">Title</option>
                        <option value="artist">Artist</option>
                        <option value="date_added">Date Added</option>
                        <option value="status">Status</option>
                        <option value="quality">Quality</option>
                        <option value="duration">Duration</option>
                    </select>
                </div>
                
                <div class="filter-group">
                    <label for="videoSortOrder">Sort Order:</label>
                    <select id="videoSortOrder" onchange="applyVideoFilters()">
                        <option value="asc">Ascending</option>
                        <option value="desc">Descending</option>
                    </select>
                </div>
            </div>
            
            <div class="filter-actions" role="toolbar" aria-label="Filter actions">
                <button onclick="clearAllVideoFilters()" class="btn btn-secondary" aria-label="Clear all active filters">Clear All</button>
                <button onclick="saveVideoSearchPreset()" class="btn btn-secondary" aria-label="Save current search as preset">Save Preset</button>
                <button onclick="exportVideoSearchResults()" class="btn btn-info" aria-label="Export search results to file">Export Results</button>
            </div>
        </div>
        
        <div class="search-results-info" id="videoResultsInfo" role="status" aria-live="polite">
            <span id="videoResultsCount">Loading videos...</span>
        </div>
    </div>
    
    <!-- Enhanced Bulk Actions Panel -->
    <div id="bulkActionsPanel" class="bulk-actions-panel" style="display: none;" role="dialog" aria-labelledby="bulkActionsTitle" aria-hidden="true">
        <div class="bulk-actions-header">
            <h3 id="bulkActionsTitle">🔧 Bulk Operations</h3>
            <button class="bulk-actions-close" onclick="closeBulkActionsPanel()" aria-label="Close bulk actions panel">&times;</button>
        </div>
        <div class="bulk-actions-content">
            <div class="bulk-actions-tabs" role="tablist" aria-label="Bulk operation categories">
                <button class="tab-button active" onclick="switchBulkTab('actions')" role="tab" aria-selected="true" aria-controls="bulkActionsTab" id="actionsTabBtn">Actions</button>
                <button class="tab-button" onclick="switchBulkTab('edit')" role="tab" aria-selected="false" aria-controls="bulkEditTab" id="editTabBtn">Edit</button>
                <button class="tab-button" onclick="switchBulkTab('organize')" role="tab" aria-selected="false" aria-controls="bulkOrganizeTab" id="organizeTabBtn">Organize</button>
                <button class="tab-button" onclick="switchBulkTab('quality')" role="tab" aria-selected="false" aria-controls="bulkQualityTab" id="qualityTabBtn">Quality</button>
            </div>
            
            <div class="bulk-actions-tab-content">
                <!-- Actions Tab -->
                <div id="bulkActionsTab" class="tab-content active" role="tabpanel" aria-labelledby="actionsTabBtn">
                    <div class="bulk-action-group" role="group" aria-labelledby="downloadActionsHeading">
                        <h4 id="downloadActionsHeading">Download Actions</h4>
                        <button onclick="bulkDownloadSelected()" class="btn btn-primary bulk-btn" id="bulkDownloadBtn" disabled aria-label="Download all selected videos">
                            📥 Download Selected
                        </button>
                        <button onclick="bulkRetryFailed()" class="btn btn-warning bulk-btn" id="bulkRetryBtn" disabled aria-label="Retry all failed downloads">
                            🔄 Retry Failed Downloads
                        </button>
                        <button onclick="bulkPauseDownloads()" class="btn btn-secondary bulk-btn" id="bulkPauseBtn" disabled aria-label="Pause all active downloads">
                            ⏸️ Pause Downloads
                        </button>
                    </div>
                    
                    <div class="bulk-action-group" role="group" aria-labelledby="statusActionsHeading">
                        <h4 id="statusActionsHeading">Status Actions</h4>
                        <button onclick="bulkSetStatus('WANTED')" class="btn btn-info bulk-btn" id="bulkWantedBtn" disabled aria-label="Mark selected videos as wanted">
                            ⭐ Mark as Wanted
                        </button>
                        <button onclick="bulkSetStatus('IGNORED')" class="btn btn-secondary bulk-btn" id="bulkIgnoreBtn" disabled aria-label="Mark selected videos as ignored">
                            🚫 Mark as Ignored
                        </button>
                        <button onclick="bulkSetStatus('FAILED')" class="btn btn-warning bulk-btn" id="bulkFailedBtn" disabled aria-label="Mark selected videos as failed">
                            ❌ Mark as Failed
                        </button>
                    </div>
                    
                    <div class="bulk-action-group" role="group" aria-labelledby="dangerousActionsHeading">
                        <h4 id="dangerousActionsHeading">Dangerous Actions</h4>
                        <button onclick="bulkDeleteSelected()" class="btn btn-danger bulk-btn" id="bulkDeleteBtn" disabled aria-label="Permanently delete selected videos">
                            🗑️ Delete Selected
                        </button>
                        <button onclick="bulkRemoveFiles()" class="btn btn-danger bulk-btn" id="bulkRemoveFilesBtn" disabled aria-label="Remove files but keep database entries">
                            💥 Remove Files Only
                        </button>
                    </div>
                </div>
                
                <!-- Edit Tab -->
                <div id="bulkEditTab" class="tab-content">
                    <div class="bulk-edit-form">
                        <h4>Bulk Edit Properties</h4>
                        <div class="form-row">
                            <div class="form-group">
                                <label for="bulkArtistChange">Change Artist:</label>
                                <input type="text" id="bulkArtistChange" placeholder="New artist name...">
                            </div>
                            <div class="form-group">
                                <label for="bulkYearChange">Change Year:</label>
                                <input type="number" id="bulkYearChange" placeholder="YYYY" min="1900" max="2030">
                            </div>
                        </div>
                        <div class="form-row">
                            <div class="form-group">
                                <label for="bulkStatusChange">Change Status:</label>
                                <select id="bulkStatusChange">
                                    <option value="">Keep Current</option>
                                    <option value="WANTED">Wanted</option>
                                    <option value="DOWNLOADING">Downloading</option>
                                    <option value="DOWNLOADED">Downloaded</option>
                                    <option value="IGNORED">Ignored</option>
                                    <option value="FAILED">Failed</option>
                                </select>
                            </div>
                            <div class="form-group">
                                <label for="bulkPriorityChange">Priority:</label>
                                <select id="bulkPriorityChange">
                                    <option value="">Keep Current</option>
                                    <option value="LOW">Low</option>
                                    <option value="NORMAL">Normal</option>
                                    <option value="HIGH">High</option>
                                    <option value="URGENT">Urgent</option>
                                </select>
                            </div>
                        </div>
                        <button onclick="applyBulkEdit()" class="btn btn-primary bulk-btn" id="bulkEditApplyBtn" disabled>
                            💾 Apply Changes
                        </button>
                    </div>
                </div>
                
                <!-- Organize Tab -->
                <div id="bulkOrganizeTab" class="tab-content">
                    <div class="bulk-organize-form">
                        <h4>File Organization</h4>
                        <div class="organize-actions">
                            <button onclick="bulkOrganizeFiles()" class="btn btn-primary bulk-btn" id="bulkOrganizeBtn" disabled>
                                📁 Organize Files
                            </button>
                            <button onclick="bulkVerifyFiles()" class="btn btn-info bulk-btn" id="bulkVerifyBtn" disabled>
                                🔍 Verify File Locations
                            </button>
                            <button onclick="bulkRefreshMetadata()" class="btn btn-secondary bulk-btn" id="bulkRefreshMetadataBtn" disabled>
                                🔄 Refresh Metadata
                            </button>
                        </div>
                        <div class="organize-options">
                            <label>
                                <input type="checkbox" id="bulkCreateFolders" checked>
                                Create artist folders if missing
                            </label>
                            <label>
                                <input type="checkbox" id="bulkRenameFiles" checked>
                                Rename files to match metadata
                            </label>
                            <label>
                                <input type="checkbox" id="bulkRemoveDuplicates">
                                Remove duplicate files
                            </label>
                        </div>
                    </div>
                </div>
                
                <!-- Quality Tab -->
                <div id="bulkQualityTab" class="tab-content">
                    <div class="bulk-quality-form">
                        <h4>Quality Control</h4>
                        <div class="quality-actions">
                            <button onclick="bulkCheckQuality()" class="btn btn-info bulk-btn" id="bulkQualityCheckBtn" disabled>
                                🎯 Check Quality
                            </button>
                            <button onclick="bulkUpgradeQuality()" class="btn btn-warning bulk-btn" id="bulkUpgradeBtn" disabled>
                                ⬆️ Upgrade Quality
                            </button>
                            <button onclick="bulkTranscode()" class="btn btn-secondary bulk-btn" id="bulkTranscodeBtn" disabled>
                                🔄 Transcode Selected
                            </button>
                        </div>
                        <div class="quality-options">
                            <div class="form-group">
                                <label for="bulkQualityProfile">Quality Profile:</label>
                                <select id="bulkQualityProfile">
                                    <option value="720p">720p (HD)</option>
                                    <option value="1080p">1080p (Full HD)</option>
                                    <option value="1440p">1440p (2K)</option>
                                    <option value="2160p">2160p (4K)</option>
                                </select>
                            </div>
                            <div class="form-group">
                                <label for="bulkFileFormat">File Format:</label>
                                <select id="bulkFileFormat">
                                    <option value="mp4">MP4</option>
                                    <option value="mkv">MKV</option>
                                    <option value="avi">AVI</option>
                                    <option value="webm">WebM</option>
                                </select>
                            </div>
                        </div>
                    </div>
                </div>
            </div>
            
            <div class="bulk-actions-footer">
                <div class="bulk-progress" id="bulkProgress" style="display: none;">
                    <div class="progress-bar">
                        <div class="progress-fill" id="bulkProgressFill"></div>
                    </div>
                    <div class="progress-text" id="bulkProgressText">Processing...</div>
                </div>
                <div class="bulk-actions-buttons">
                    <button onclick="selectByStatus()" class="btn btn-info">Select by Status</button>
                    <button onclick="selectByArtist()" class="btn btn-info">Select by Artist</button>
                    <button onclick="selectByYear()" class="btn btn-info">Select by Year</button>
                    <button onclick="deselectAll()" class="btn btn-secondary">Deselect All</button>
                    <button onclick="closeBulkActionsPanel()" class="btn btn-secondary">Close</button>
                </div>
            </div>
        </div>
    </div>
    
    <!-- Search Panel -->
    <div id="searchPanel" class="search-panel" style="display: none;">
        <div class="search-form">
            <div class="search-row">
                <div class="search-field">
                    <label for="searchQuery">Search:</label>
                    <input type="text" id="searchQuery" placeholder="Search videos and artists..." onkeyup="handleSearchKeyup(event)">
                </div>
                <div class="search-field">
                    <label for="searchArtist">Artist:</label>
                    <input type="text" id="searchArtist" placeholder="Filter by artist..." onkeyup="handleSearchKeyup(event)">
                </div>
                <div class="search-field">
                    <label for="searchStatus">Status:</label>
                    <select id="searchStatus" onchange="performSearch()">
                        <option value="">All Statuses</option>
                        <option value="WANTED">Wanted</option>
                        <option value="DOWNLOADING">Downloading</option>
                        <option value="DOWNLOADED">Downloaded</option>
                        <option value="IGNORED">Ignored</option>
                        <option value="FAILED">Failed</option>
                    </select>
                </div>
                <div class="search-field">
                    <label for="searchYear">Year:</label>
                    <input type="number" id="searchYear" placeholder="e.g. 2023" min="1900" max="2030" onchange="performSearch()">
                </div>
                <div class="search-field">
                    <label for="sortBy">Sort by:</label>
                    <select id="sortBy" onchange="performSearch()">
                        <option value="title">Title (A-Z)</option>
                        <option value="artist_name">Artist Name</option>
                        <option value="year">Year</option>
                        <option value="created_at">Date Added</option>
                        <option value="status">Status</option>
                    </select>
                </div>
                <div class="search-field">
                    <label for="sortOrder">Order:</label>
                    <select id="sortOrder" onchange="performSearch()">
                        <option value="asc">Ascending</option>
                        <option value="desc">Descending</option>
                    </select>
                </div>
            </div>
            <div class="search-actions">
                <button onclick="performSearch()" class="btn btn-primary">Search</button>
                <button onclick="clearSearch()" class="btn btn-secondary">Clear</button>
                <span id="searchResults" class="search-results-info"></span>
            </div>
        </div>
    </div>

    <!-- Pagination Controls Top -->
    <div class="pagination-container top-pagination" id="topPagination" style="display: none;">
        <div class="pagination-info">
            <span id="videoCountInfo">Loading...</span>
        </div>
        <div class="pagination-controls">
            <button class="btn btn-secondary pagination-btn" id="prevPageTop" onclick="previousPage()" disabled>
                ← Previous
            </button>
            <div class="page-selector">
                <span>Page </span>
                <input type="number" id="pageInputTop" class="page-input" min="1" value="1" onchange="goToPage(this.value)">
                <span> of <span id="totalPagesTop">1</span></span>
            </div>
            <button class="btn btn-secondary pagination-btn" id="nextPageTop" onclick="nextPage()" disabled>
                Next →
            </button>
        </div>
        <div class="page-size-selector">
            <label for="pageSizeSelect">Videos per page:</label>
            <select id="pageSizeSelect" onchange="changePageSize(this.value)">
                <option value="25">25</option>
                <option value="50" selected>50</option>
                <option value="100">100</option>
                <option value="200">200</option>
            </select>
        </div>
    </div>

    <div class="videos-grid" id="videos-grid">
        <p>Loading videos...</p>
    </div>

    <!-- Pagination Controls Bottom -->
    <div class="pagination-container bottom-pagination" id="bottomPagination" style="display: none;">
        <div class="pagination-info">
            <span id="videoCountInfoBottom">Loading...</span>
        </div>
        <div class="pagination-controls">
            <button class="btn btn-secondary pagination-btn" id="prevPageBottom" onclick="previousPage()" disabled>
                ← Previous
            </button>
            <div class="page-selector">
                <span>Page </span>
                <input type="number" id="pageInputBottom" class="page-input" min="1" value="1" onchange="goToPage(this.value)">
                <span> of <span id="totalPagesBottom">1</span></span>
            </div>
            <button class="btn btn-secondary pagination-btn" id="nextPageBottom" onclick="nextPage()" disabled>
                Next →
            </button>
        </div>
        <div class="page-size-selector">
            <span>Videos per page: <span id="currentPageSize">50</span></span>
        </div>
    </div>
</div>

<!-- Video Player Modal -->
<div id="videoModal" class="video-modal">
    <div class="video-modal-content">
        <div class="video-modal-header">
            <h3 id="videoModalTitle">Playing Video</h3>
            <span class="video-modal-close" onclick="closeVideoModal()">&times;</span>
        </div>
        <div class="video-modal-body">
            <div id="videoPlayer"></div>
        </div>
    </div>
</div>

<!-- Edit Video Modal -->
<div id="editVideoModal" class="modal">
    <div class="modal-content">
        <div class="modal-header">
            <h3>Edit Video Metadata</h3>
            <span class="modal-close" onclick="closeEditVideoModal()">&times;</span>
        </div>
        <div class="modal-body">
            <form id="editVideoForm">
                <div class="form-group">
                    <label for="videoTitle">Video Title:</label>
                    <input type="text" id="videoTitle" name="title" required>
                </div>
                
                <div class="form-group">
                    <label for="videoArtist">Artist Name:</label>
                    <div class="artist-input-container">
                        <input type="text" id="videoArtist" name="artist_name" required>
                        <button type="button" id="identifyArtistBtn" class="btn btn-secondary btn-small" onclick="identifyArtist()" style="margin-left: 10px;">
                            🔍 Identify Artist
                        </button>
                        <div id="artistSuggestions" class="artist-suggestions" style="display: none;">
                            <!-- Artist suggestions will be populated here -->
                        </div>
                    </div>
                </div>
                
                <div class="form-group">
                    <label for="videoYear">Year:</label>
                    <input type="number" id="videoYear" name="year" min="1900" max="2030">
                </div>
                
                <div class="form-group">
                    <label for="videoGenre">Genre:</label>
                    <input type="text" id="videoGenre" name="genre" placeholder="Rock, Pop, Hip-Hop, etc.">
                </div>
                
                <div class="form-group">
                    <label for="videoStatus">Status:</label>
                    <select id="videoStatus" name="status">
                        <option value="DOWNLOADED">Downloaded</option>
                        <option value="WANTED">Wanted</option>
                        <option value="IGNORED">Ignored</option>
                        <option value="FAILED">Failed</option>
                    </select>
                </div>
                
                <div class="form-group">
                    <label for="videoUrl">Video URL:</label>
                    <input type="url" id="videoUrl" name="video_url" placeholder="https://youtube.com/watch?v=...">
                </div>
                
                <div class="form-group">
                    <label for="videoThumbnailUrl">Thumbnail URL:</label>
                    <input type="url" id="videoThumbnailUrl" name="thumbnail_url">
                    <button type="button" onclick="openVideoThumbnailManager()" class="btn btn-info btn-small" style="margin-top: 5px;">
                        🖼️ Manage Thumbnail
                    </button>
                </div>
                
                <div class="form-group">
                    <label for="videoDuration">Duration (seconds):</label>
                    <input type="number" id="videoDuration" name="duration" min="0">
                </div>
                
                <div class="form-group">
                    <label for="videoImvdbId">IMVDb ID:</label>
                    <input type="text" id="videoImvdbId" name="imvdb_id">
                </div>
                
                <div class="form-group">
                    <label>
                        <input type="checkbox" id="moveFile" name="move_file" checked>
                        Move/rename file if artist or title changes
                    </label>
                </div>
                
                <div class="form-actions">
                    <button type="submit" class="btn btn-primary">Save Changes</button>
                    <button type="button" class="btn btn-secondary" onclick="closeEditVideoModal()">Cancel</button>
                </div>
            </form>
        </div>
    </div>
</div>



<script>
// Global function definitions for immediate availability
window.toggleSearchPanel = window.toggleSearchPanel || function() {
    const searchPanel = document.getElementById('searchPanel');
    if (searchPanel) {
        const isVisible = searchPanel.style.display !== 'none';
        searchPanel.style.display = isVisible ? 'none' : 'block';
        
        // Focus on search input when panel is shown
        if (!isVisible) {
            const searchInput = document.getElementById('searchQuery');
            if (searchInput) {
                setTimeout(() => searchInput.focus(), 100);
            }
        }
    }
};

window.handleSearchKeyup = window.handleSearchKeyup || function(event) {
    // Handle Enter key to trigger search
    if (event.key === 'Enter') {
        if (typeof performSearch === 'function') {
            performSearch();
        }
    }
    // Could add more keyup handling here (like auto-search after delay)
};

function performSearch() {
    const query = document.getElementById('searchQuery').value.trim();
    const artist = document.getElementById('searchArtist').value.trim();
    const status = document.getElementById('searchStatus').value;
    const year = document.getElementById('searchYear').value;
    const sortBy = document.getElementById('sortBy').value || 'title';
    const sortOrder = document.getElementById('sortOrder').value || 'asc';
    
    // Build search parameters
    const params = new URLSearchParams();
    if (query) params.append('q', query);
    if (artist) params.append('artist', artist);
    if (status) params.append('status', status);
    if (year) params.append('year', year);
    params.append('sort', sortBy);
    params.append('order', sortOrder);
    
    // Show loading state
    const resultsInfo = document.getElementById('searchResults');
    resultsInfo.textContent = 'Searching...';
    
    // Perform search
    fetch(`/api/videos/search?${params.toString()}`)
        .then(response => {
            if (!response.ok) {
                throw new Error(`HTTP ${response.status}: ${response.statusText}`);
            }
            return response.json();
        })
        .then(data => {
            console.log('🔍 Search API response:', data);
            
            if (data.error) {
                showError('Search error: ' + data.error);
                resultsInfo.textContent = '';
                return;
            }
            
            searchActive = true;
            displaySearchResults(data);
            updateSearchResultsInfo(data);
        })
        .catch(error => {
            showEnhancedError(error, 'performing search');
            resultsInfo.textContent = '';
        });
}

function displaySearchResults(data) {
    console.log('🎭 Search data received:', data);
    console.log('🎭 Data.videos type:', typeof data?.videos, 'isArray:', Array.isArray(data?.videos));
    
    // Defensive null checks
    if (!data) {
        console.error('❌ No data received');
        const grid = document.getElementById('videos-grid');
        grid.innerHTML = '<p>Error: No search data received.</p>';
        return;
    }
    
    if (!data.videos) {
        console.error('❌ No videos array in data:', Object.keys(data));
        const grid = document.getElementById('videos-grid');
        grid.innerHTML = '<p>Error: Invalid search response structure.</p>';
        return;
    }
    
    if (!Array.isArray(data.videos)) {
        console.error('❌ data.videos is not an array:', typeof data.videos, data.videos);
        const grid = document.getElementById('videos-grid');
        grid.innerHTML = '<p>Error: Invalid videos data format.</p>';
        return;
    }
    
    console.log('🎭 Displaying search results:', data.videos.length, 'videos');
    displayVideos(data.videos);
    
    // Hide pagination for search results
    document.getElementById('topPagination').style.display = 'none';
    document.getElementById('bottomPagination').style.display = 'none';
}

function updateSearchResultsInfo(data) {
    const resultsInfo = document.getElementById('searchResults');
    resultsInfo.textContent = `Found ${data.count} of ${data.total} videos`;
}

function clearSearch() {
    // Clear search fields
    document.getElementById('searchQuery').value = '';
    document.getElementById('searchArtist').value = '';
    document.getElementById('searchStatus').value = '';
    document.getElementById('searchYear').value = '';
    
    // Clear results info
    document.getElementById('searchResults').textContent = '';
    
    // Reload all videos
    searchActive = false;
    loadVideos();
}

// Enhanced error handling with categorization and actionable guidance
function showEnhancedError(error, context = '') {
    const errorInfo = categorizeError(error, context);
    showToast(errorInfo.message, 'error');
    
    // Log detailed error for debugging
    console.error(`[${errorInfo.category}] ${context}:`, error);
    
    // Show additional guidance if available
    if (errorInfo.guidance) {
        setTimeout(() => {
            showToast(errorInfo.guidance, 'info');
        }, 2000);
    }
}

function categorizeError(error, context) {
    const errorMessage = error.message || error.toString();
    const errorName = error.name || 'Error';
    
    // Network errors
    if (errorName === 'TypeError' && errorMessage.includes('fetch')) {
        return {
            category: 'Network',
            message: '🌐 Connection failed. Please check your internet connection.',
            guidance: 'Try refreshing the page or check if the server is running.'
        };
    }
    
    if (errorMessage.includes('HTTP error') || errorMessage.includes('status')) {
        const statusMatch = errorMessage.match(/(\d{3})/);
        const status = statusMatch ? statusMatch[1] : 'unknown';
        
        switch (status) {
            case '404':
                return {
                    category: 'NotFound',
                    message: '📄 Resource not found. The video or data may have been moved or deleted.',
                    guidance: 'Try refreshing the page or check if the video still exists.'
                };
            case '500':
                return {
                    category: 'ServerError',
                    message: '🔧 Server error occurred. This is likely temporary.',
                    guidance: 'Please try again in a moment. If it persists, contact support.'
                };
            case '403':
                return {
                    category: 'Permission',
                    message: '🔒 Access denied. You may not have permission for this action.',
                    guidance: 'Check your user role or try logging out and back in.'
                };
            default:
                return {
                    category: 'ServerError',
                    message: `🚫 Server responded with error (${status}). Please try again.`,
                    guidance: 'If this continues, the issue may be temporary.'
                };
        }
    }
    
    // File system errors
    if (errorMessage.includes('local_path') || errorMessage.includes('file not found')) {
        return {
            category: 'FileSystem',
            message: '📁 Video file not found. The file may have been moved or deleted.',
            guidance: 'Try reorganizing files or check the Downloads page for file status.'
        };
    }
    
    // Validation errors
    if (context.includes('validation') || errorMessage.includes('invalid') || errorMessage.includes('required')) {
        return {
            category: 'Validation',
            message: '⚠️ Invalid input provided. Please check your entries.',
            guidance: 'Make sure all required fields are filled and formats are correct.'
        };
    }
    
    // Timeout errors
    if (errorMessage.includes('timeout') || errorMessage.includes('abort')) {
        return {
            category: 'Timeout',
            message: '⏱️ Operation timed out. The server may be busy.',
            guidance: 'Try again with smaller batches or during off-peak hours.'
        };
    }
    
    // Parsing errors
    if (errorMessage.includes('JSON') || errorMessage.includes('parse') || errorMessage.includes('Invalid response format')) {
        return {
            category: 'DataFormat',
            message: '📊 Invalid data format received from server.',
            guidance: 'This may indicate a server issue. Please refresh and try again.'
        };
    }
    
    // Generic fallback
    return {
        category: 'Generic',
        message: `❌ An error occurred${context ? ` while ${context}` : ''}. Please try again.`,
        guidance: 'If the problem persists, try refreshing the page or contact support.'
    };
}

// Debouncing utility for performance optimization
let filterDebounceTimer = null;

function debounceVideoFilters() {
    clearTimeout(filterDebounceTimer);
    filterDebounceTimer = setTimeout(() => {
        applyVideoFilters();
    }, 300); // 300ms delay
}

// Video filtering functions - previously missing
function applyVideoFilters() {
    console.log('Applying video filters...');
    
    // Get all filter values
    const filters = {
        status: document.getElementById('videoStatusFilter').value,
        quality: document.getElementById('videoQualityFilter').value,
        has_thumbnail: document.getElementById('videoThumbnailFilter').value,
        source: document.getElementById('videoSourceFilter').value,
        genre: document.getElementById('videoGenreFilter').value,
        duration_min: document.getElementById('videoDurationMin').value,
        duration_max: document.getElementById('videoDurationMax').value,
        date_from: document.getElementById('videoDateFrom').value,
        date_to: document.getElementById('videoDateTo').value,
        artist: document.getElementById('videoArtistFilter').value,
        keywords: document.getElementById('videoKeywordsFilter').value,
        sort_by: document.getElementById('videoSortBy').value,
        sort_order: document.getElementById('videoSortOrder').value
    };
    
    // Build query parameters
    const params = new URLSearchParams();
    
    // Add non-empty filters
    for (const [key, value] of Object.entries(filters)) {
        if (value && value.trim() !== '') {
            params.append(key, value);
        }
    }
    
    // Make API call to search/filter videos
    fetch(`/api/videos/search?${params.toString()}`)
        .then(response => response.json())
        .then(data => {
            displaySearchResults(data);
            updateVideoFilterCount();
        })
        .catch(error => {
            showEnhancedError(error, 'filtering videos');
        });
}

function toggleVideoAdvancedFilters() {
    const filters = document.getElementById('videoAdvancedFilters');
    const button = document.getElementById('videoFiltersToggle');
    
    if (filters.style.display === 'none') {
        filters.style.display = 'block';
        button.textContent = 'Hide Filters';
    } else {
        filters.style.display = 'none';
        button.textContent = 'Show Filters';
    }
}

function clearAllVideoFilters() {
    // Clear all filter inputs
    document.getElementById('videoStatusFilter').value = '';
    document.getElementById('videoQualityFilter').value = '';
    document.getElementById('videoThumbnailFilter').value = '';
    document.getElementById('videoSourceFilter').value = '';
    document.getElementById('videoGenreFilter').value = '';
    document.getElementById('videoDurationMin').value = '';
    document.getElementById('videoDurationMax').value = '';
    document.getElementById('videoDateFrom').value = '';
    document.getElementById('videoDateTo').value = '';
    document.getElementById('videoArtistFilter').value = '';
    document.getElementById('videoKeywordsFilter').value = '';
    document.getElementById('videoSortBy').value = 'title';
    document.getElementById('videoSortOrder').value = 'asc';
    
    // Reload all videos
    searchActive = false;
    loadVideos();
    updateVideoFilterCount();
}

function updateVideoFilterCount() {
    const filterCount = document.getElementById('videoFilterCount');
    let activeFilters = 0;
    
    // Count active filters
    const filterElements = [
        'videoStatusFilter', 'videoQualityFilter', 'videoThumbnailFilter',
        'videoSourceFilter', 'videoGenreFilter', 'videoDurationMin', 'videoDurationMax',
        'videoDateFrom', 'videoDateTo', 'videoArtistFilter', 'videoKeywordsFilter'
    ];
    
    filterElements.forEach(id => {
        const element = document.getElementById(id);
        if (element && element.value && element.value.trim() !== '') {
            activeFilters++;
        }
    });
    
    if (activeFilters > 0) {
        filterCount.textContent = activeFilters;
        filterCount.style.display = 'inline';
    } else {
        filterCount.style.display = 'none';
    }
}

function loadVideoGenreOptions() {
    // Load available genres from the API
    fetch('/api/genres')
        .then(response => response.json())
        .then(data => {
            const genreSelect = document.getElementById('videoGenreFilter');
            if (data.video_genres && data.video_genres.length > 0) {
                // Clear existing options (except the first "All Genres" option)
                genreSelect.innerHTML = '<option value="">All Genres</option>';
                
                // Add each genre as an option
                data.video_genres.forEach(genre => {
                    const option = document.createElement('option');
                    option.value = genre;
                    option.textContent = genre;
                    genreSelect.appendChild(option);
                });
            }
        })
        .catch(error => {
            console.error('Error loading video genres:', error);
        });
}

// Search Presets Management
function saveVideoSearchPreset() {
    const currentFilters = {
        status: document.getElementById('videoStatusFilter').value,
        quality: document.getElementById('videoQualityFilter').value,
        has_thumbnail: document.getElementById('videoThumbnailFilter').value,
        source: document.getElementById('videoSourceFilter').value,
        genre: document.getElementById('videoGenreFilter').value,
        duration_min: document.getElementById('videoDurationMin').value,
        duration_max: document.getElementById('videoDurationMax').value,
        date_from: document.getElementById('videoDateFrom').value,
        date_to: document.getElementById('videoDateTo').value,
        artist: document.getElementById('videoArtistFilter').value,
        keywords: document.getElementById('videoKeywordsFilter').value,
        sort_by: document.getElementById('videoSortBy').value,
        sort_order: document.getElementById('videoSortOrder').value
    };
    
    // Check if any filters are active
    const hasActiveFilters = Object.values(currentFilters).some(value => value && value.trim() !== '');
    
    if (!hasActiveFilters) {
        showToast('No active filters to save as preset', 'warning');
        return;
    }
    
    // Prompt for preset name
    const presetName = prompt('Enter a name for this search preset:');
    
    if (!presetName || !presetName.trim()) {
        showToast('Preset name is required', 'warning');
        return;
    }
    
    try {
        // Get existing presets from localStorage
        const existingPresets = JSON.parse(localStorage.getItem('videoSearchPresets') || '{}');
        
        // Add new preset
        existingPresets[presetName.trim()] = {
            filters: currentFilters,
            created: new Date().toISOString(),
            description: generatePresetDescription(currentFilters)
        };
        
        // Save to localStorage
        localStorage.setItem('videoSearchPresets', JSON.stringify(existingPresets));
        
        showToast(`Search preset "${presetName}" saved successfully!`, 'success');
        updateSearchPresetsUI();
        
    } catch (error) {
        console.error('Error saving search preset:', error);
        showToast('Error saving search preset', 'error');
    }
<<<<<<< HEAD
}

function generatePresetDescription(filters) {
    const activeFilters = [];
    
    if (filters.status) activeFilters.push(`Status: ${filters.status}`);
    if (filters.quality) activeFilters.push(`Quality: ${filters.quality}`);
    if (filters.genre) activeFilters.push(`Genre: ${filters.genre}`);
    if (filters.artist) activeFilters.push(`Artist: ${filters.artist}`);
    if (filters.keywords) activeFilters.push(`Keywords: ${filters.keywords}`);
    if (filters.source) activeFilters.push(`Source: ${filters.source}`);
    if (filters.duration_min || filters.duration_max) {
        const durationText = `Duration: ${filters.duration_min || '0'} - ${filters.duration_max || '∞'} mins`;
        activeFilters.push(durationText);
    }
    if (filters.date_from || filters.date_to) {
        const dateText = `Date: ${filters.date_from || 'Any'} to ${filters.date_to || 'Any'}`;
        activeFilters.push(dateText);
    }
    
    return activeFilters.length > 0 ? activeFilters.join(', ') : 'Custom filter preset';
}

function loadVideoSearchPreset(presetName) {
    try {
        const presets = JSON.parse(localStorage.getItem('videoSearchPresets') || '{}');
        const preset = presets[presetName];
        
        if (!preset) {
            showToast('Search preset not found', 'error');
            return;
        }
        
        // Apply all filter values
        const filters = preset.filters;
        
        document.getElementById('videoStatusFilter').value = filters.status || '';
        document.getElementById('videoQualityFilter').value = filters.quality || '';
        document.getElementById('videoThumbnailFilter').value = filters.has_thumbnail || '';
        document.getElementById('videoSourceFilter').value = filters.source || '';
        document.getElementById('videoGenreFilter').value = filters.genre || '';
        document.getElementById('videoDurationMin').value = filters.duration_min || '';
        document.getElementById('videoDurationMax').value = filters.duration_max || '';
        document.getElementById('videoDateFrom').value = filters.date_from || '';
        document.getElementById('videoDateTo').value = filters.date_to || '';
        document.getElementById('videoArtistFilter').value = filters.artist || '';
        document.getElementById('videoKeywordsFilter').value = filters.keywords || '';
        document.getElementById('videoSortBy').value = filters.sort_by || 'title';
        document.getElementById('videoSortOrder').value = filters.sort_order || 'asc';
        
        // Apply the filters
        applyVideoFilters();
        
        showToast(`Search preset "${presetName}" loaded successfully!`, 'success');
        
    } catch (error) {
        console.error('Error loading search preset:', error);
        showToast('Error loading search preset', 'error');
    }
}

function deleteVideoSearchPreset(presetName) {
    if (!confirm(`Are you sure you want to delete the preset "${presetName}"?`)) {
        return;
    }
    
    try {
        const presets = JSON.parse(localStorage.getItem('videoSearchPresets') || '{}');
        delete presets[presetName];
        localStorage.setItem('videoSearchPresets', JSON.stringify(presets));
        
        showToast(`Search preset "${presetName}" deleted`, 'success');
        updateSearchPresetsUI();
        
    } catch (error) {
        console.error('Error deleting search preset:', error);
        showToast('Error deleting search preset', 'error');
    }
}

function updateSearchPresetsUI() {
    // Create presets dropdown if it doesn't exist
    let presetsContainer = document.getElementById('searchPresetsContainer');
    
    if (!presetsContainer) {
        // Add presets container to the filter actions area
        const filterActions = document.querySelector('.filter-actions');
        if (filterActions) {
            presetsContainer = document.createElement('div');
            presetsContainer.id = 'searchPresetsContainer';
            presetsContainer.className = 'search-presets-container';
            presetsContainer.style.marginLeft = '10px';
            presetsContainer.style.display = 'inline-block';
            
            filterActions.appendChild(presetsContainer);
        }
    }
    
    if (!presetsContainer) return;
    
    try {
        const presets = JSON.parse(localStorage.getItem('videoSearchPresets') || '{}');
        const presetNames = Object.keys(presets);
        
        if (presetNames.length === 0) {
            presetsContainer.innerHTML = '';
            return;
        }
        
        presetsContainer.innerHTML = `
            <select id="searchPresetSelect" class="form-control" style="width: auto; display: inline-block; margin-right: 5px;">
                <option value="">Select Preset...</option>
                ${presetNames.map(name => `
                    <option value="${name}" title="${presets[name].description}">
                        ${name} (${new Date(presets[name].created).toLocaleDateString()})
                    </option>
                `).join('')}
            </select>
            <button onclick="loadSelectedPreset()" class="btn btn-primary btn-sm" title="Load selected preset">
                📁 Load
            </button>
            <button onclick="deleteSelectedPreset()" class="btn btn-danger btn-sm" title="Delete selected preset">
                🗑️ Delete
            </button>
            <button onclick="exportSearchPresets()" class="btn btn-info btn-sm" title="Export all presets">
                📤 Export
            </button>
        `;
        
    } catch (error) {
        console.error('Error updating search presets UI:', error);
    }
}

=======
}

function generatePresetDescription(filters) {
    const activeFilters = [];
    
    if (filters.status) activeFilters.push(`Status: ${filters.status}`);
    if (filters.quality) activeFilters.push(`Quality: ${filters.quality}`);
    if (filters.genre) activeFilters.push(`Genre: ${filters.genre}`);
    if (filters.artist) activeFilters.push(`Artist: ${filters.artist}`);
    if (filters.keywords) activeFilters.push(`Keywords: ${filters.keywords}`);
    if (filters.source) activeFilters.push(`Source: ${filters.source}`);
    if (filters.duration_min || filters.duration_max) {
        const durationText = `Duration: ${filters.duration_min || '0'} - ${filters.duration_max || '∞'} mins`;
        activeFilters.push(durationText);
    }
    if (filters.date_from || filters.date_to) {
        const dateText = `Date: ${filters.date_from || 'Any'} to ${filters.date_to || 'Any'}`;
        activeFilters.push(dateText);
    }
    
    return activeFilters.length > 0 ? activeFilters.join(', ') : 'Custom filter preset';
}

function loadVideoSearchPreset(presetName) {
    try {
        const presets = JSON.parse(localStorage.getItem('videoSearchPresets') || '{}');
        const preset = presets[presetName];
        
        if (!preset) {
            showToast('Search preset not found', 'error');
            return;
        }
        
        // Apply all filter values
        const filters = preset.filters;
        
        document.getElementById('videoStatusFilter').value = filters.status || '';
        document.getElementById('videoQualityFilter').value = filters.quality || '';
        document.getElementById('videoThumbnailFilter').value = filters.has_thumbnail || '';
        document.getElementById('videoSourceFilter').value = filters.source || '';
        document.getElementById('videoGenreFilter').value = filters.genre || '';
        document.getElementById('videoDurationMin').value = filters.duration_min || '';
        document.getElementById('videoDurationMax').value = filters.duration_max || '';
        document.getElementById('videoDateFrom').value = filters.date_from || '';
        document.getElementById('videoDateTo').value = filters.date_to || '';
        document.getElementById('videoArtistFilter').value = filters.artist || '';
        document.getElementById('videoKeywordsFilter').value = filters.keywords || '';
        document.getElementById('videoSortBy').value = filters.sort_by || 'title';
        document.getElementById('videoSortOrder').value = filters.sort_order || 'asc';
        
        // Apply the filters
        applyVideoFilters();
        
        showToast(`Search preset "${presetName}" loaded successfully!`, 'success');
        
    } catch (error) {
        console.error('Error loading search preset:', error);
        showToast('Error loading search preset', 'error');
    }
}

function deleteVideoSearchPreset(presetName) {
    if (!confirm(`Are you sure you want to delete the preset "${presetName}"?`)) {
        return;
    }
    
    try {
        const presets = JSON.parse(localStorage.getItem('videoSearchPresets') || '{}');
        delete presets[presetName];
        localStorage.setItem('videoSearchPresets', JSON.stringify(presets));
        
        showToast(`Search preset "${presetName}" deleted`, 'success');
        updateSearchPresetsUI();
        
    } catch (error) {
        console.error('Error deleting search preset:', error);
        showToast('Error deleting search preset', 'error');
    }
}

function updateSearchPresetsUI() {
    // Create presets dropdown if it doesn't exist
    let presetsContainer = document.getElementById('searchPresetsContainer');
    
    if (!presetsContainer) {
        // Add presets container to the filter actions area
        const filterActions = document.querySelector('.filter-actions');
        if (filterActions) {
            presetsContainer = document.createElement('div');
            presetsContainer.id = 'searchPresetsContainer';
            presetsContainer.className = 'search-presets-container';
            presetsContainer.style.marginLeft = '10px';
            presetsContainer.style.display = 'inline-block';
            
            filterActions.appendChild(presetsContainer);
        }
    }
    
    if (!presetsContainer) return;
    
    try {
        const presets = JSON.parse(localStorage.getItem('videoSearchPresets') || '{}');
        const presetNames = Object.keys(presets);
        
        if (presetNames.length === 0) {
            presetsContainer.innerHTML = '';
            return;
        }
        
        presetsContainer.innerHTML = `
            <select id="searchPresetSelect" class="form-control" style="width: auto; display: inline-block; margin-right: 5px;">
                <option value="">Select Preset...</option>
                ${presetNames.map(name => `
                    <option value="${name}" title="${presets[name].description}">
                        ${name} (${new Date(presets[name].created).toLocaleDateString()})
                    </option>
                `).join('')}
            </select>
            <button onclick="loadSelectedPreset()" class="btn btn-primary btn-sm" title="Load selected preset">
                📁 Load
            </button>
            <button onclick="deleteSelectedPreset()" class="btn btn-danger btn-sm" title="Delete selected preset">
                🗑️ Delete
            </button>
            <button onclick="exportSearchPresets()" class="btn btn-info btn-sm" title="Export all presets">
                📤 Export
            </button>
        `;
        
    } catch (error) {
        console.error('Error updating search presets UI:', error);
    }
}

>>>>>>> 6dec37cc
function loadSelectedPreset() {
    const select = document.getElementById('searchPresetSelect');
    if (!select || !select.value) {
        showToast('Please select a preset to load', 'warning');
        return;
    }
    
    loadVideoSearchPreset(select.value);
}

function deleteSelectedPreset() {
    const select = document.getElementById('searchPresetSelect');
    if (!select || !select.value) {
        showToast('Please select a preset to delete', 'warning');
        return;
    }
    
    deleteVideoSearchPreset(select.value);
}

function exportSearchPresets() {
    try {
        const presets = JSON.parse(localStorage.getItem('videoSearchPresets') || '{}');
        const presetNames = Object.keys(presets);
        
        if (presetNames.length === 0) {
            showToast('No search presets to export', 'warning');
            return;
        }
        
        const exportData = {
            version: '1.0',
            exported: new Date().toISOString(),
            presets: presets
        };
        
        const dataStr = JSON.stringify(exportData, null, 2);
        const dataBlob = new Blob([dataStr], { type: 'application/json' });
        
        const link = document.createElement('a');
        link.href = URL.createObjectURL(dataBlob);
        link.download = `mvidarr-search-presets-${new Date().toISOString().split('T')[0]}.json`;
        document.body.appendChild(link);
        link.click();
        document.body.removeChild(link);
        
        showToast(`Exported ${presetNames.length} search presets`, 'success');
        
    } catch (error) {
        console.error('Error exporting search presets:', error);
        showToast('Error exporting search presets', 'error');
    }
}

// Initialize search presets UI when page loads
document.addEventListener('DOMContentLoaded', function() {
    // Delay to ensure other elements are loaded
    setTimeout(updateSearchPresetsUI, 1000);
});

function exportVideoSearchResults() {
    showInfo('Video search results export functionality coming soon!');
}

function refreshThumbnails() {
    const selectedVideoIds = getSelectedVideoIds();
    const isSelectedVideos = selectedVideoIds.length > 0;
    const message = isSelectedVideos 
        ? `Download thumbnails for ${selectedVideoIds.length} selected videos that are missing them?`
        : 'Download thumbnails for all videos that are missing them?';
        
    toastConfirm(message, () => {
        const requestBody = isSelectedVideos ? { video_ids: selectedVideoIds } : {};
        
        fetch('/api/videos/refresh-thumbnails', {
            method: 'POST',
            headers: {
                'Content-Type': 'application/json'
            },
            body: JSON.stringify(requestBody)
        })
        .then(response => response.json())
        .then(result => {
            if (result.error) {
                showError('Error: ' + result.error);
            } else {
                showSuccess(result.message);
                loadVideos(); // Refresh the video list
            }
        })
        .catch(error => {
            console.error('Error refreshing thumbnails:', error);
            showError('Error refreshing thumbnails');
        });
    });
}

function viewVideo(id) {
    // Navigate to video detail page
    window.location.href = `/video/${id}`;
}

function editVideo(id) {
    // Fetch video data and populate the edit form
    fetch(`/api/videos/${id}`)
        .then(response => response.json())
        .then(video => {
            if (video.error) {
                showError('Error loading video data: ' + video.error);
                return;
            }
            
            // Populate the form with current video data
            document.getElementById('videoTitle').value = video.title || '';
            document.getElementById('videoArtist').value = video.artist_name || '';
            document.getElementById('videoYear').value = video.year || '';
            document.getElementById('videoGenre').value = (video.genres && video.genres.length > 0) ? video.genres[0] : '';
            document.getElementById('videoStatus').value = video.status || 'DOWNLOADED';
            document.getElementById('videoUrl').value = video.video_url || '';
            document.getElementById('videoThumbnailUrl').value = video.thumbnail_url || '';
            document.getElementById('videoDuration').value = video.duration || '';
            document.getElementById('videoImvdbId').value = video.imvdb_id || '';
            document.getElementById('moveFile').checked = true;
            
            // Store the current video ID for the form submission
            window.currentEditVideoId = id;
            
            // Reset the identify artist button and hide suggestions
            resetIdentifyArtistButton();
            document.getElementById('artistSuggestions').style.display = 'none';
            
            // Show the edit modal
            document.getElementById('editVideoModal').style.display = 'block';
        })
        .catch(error => {
            console.error('Error fetching video data:', error);
            showError('Error loading video data');
        });
}

function closeEditVideoModal() {
    document.getElementById('editVideoModal').style.display = 'none';
    document.getElementById('artistSuggestions').style.display = 'none';
    resetIdentifyArtistButton();
    window.currentEditVideoId = null;
}

// Handle edit video form submission
document.getElementById('editVideoForm').addEventListener('submit', function(e) {
    e.preventDefault();
    
    if (!window.currentEditVideoId) {
        showWarning('No video selected for editing');
        return;
    }
    
    const formData = new FormData(this);
    const updateData = {
        title: formData.get('title'),
        artist_name: formData.get('artist_name'),
        year: formData.get('year') ? parseInt(formData.get('year')) : null,
        genres: formData.get('genre') ? [formData.get('genre')] : [],
        status: formData.get('status'),
        video_url: formData.get('video_url'),
        thumbnail_url: formData.get('thumbnail_url'),
        duration: formData.get('duration') ? parseInt(formData.get('duration')) : null,
        imvdb_id: formData.get('imvdb_id'),
        move_file: formData.get('move_file') === 'on'
    };
    
    // Remove empty string values
    Object.keys(updateData).forEach(key => {
        if (updateData[key] === '') {
            updateData[key] = null;
        }
    });
    
    fetch(`/api/videos/${window.currentEditVideoId}`, {
        method: 'PUT',
        headers: {
            'Content-Type': 'application/json'
        },
        body: JSON.stringify(updateData)
    })
    .then(response => response.json())
    .then(result => {
        if (result.error) {
            showError('Error updating video: ' + result.error);
        } else {
            showSuccess('Video updated successfully!');
            closeEditVideoModal();
            loadVideos(); // Refresh the video list
        }
    })
    .catch(error => {
        console.error('Error updating video:', error);
        showError('Error updating video');
    });
});

function playVideo(videoId, title, localPath, videoUrl) {
    // Set modal title
    document.getElementById('videoModalTitle').textContent = title || 'Playing Video';
    
    // Create video player
    const playerDiv = document.getElementById('videoPlayer');
    
    // Prioritize local file if available
    if (localPath && localPath !== 'null' && localPath !== 'undefined') {
        // Check if this is a known unsupported format that needs VLC streaming
        let needsVLCStreaming = localPath.toLowerCase().endsWith('.mkv') || 
                                localPath.toLowerCase().endsWith('.avi');
        
        if (needsVLCStreaming) {
            // Use direct streaming for unsupported formats
            playerDiv.innerHTML = `
                <div class="video-loading">
                    <h3>🎬 Starting Video Stream...</h3>
                    <p>Transcoding video for browser playback using FFmpeg.</p>
                    <div class="loading-spinner"></div>
                </div>
            `;
            
            // Show modal
            document.getElementById('videoModal').style.display = 'block';
            
            // Track current video ID for cleanup
            window.currentVideoId = videoId;
            
            // Use the direct streaming endpoint
            const streamUrl = `/api/videos/${videoId}/stream`;
            
            // Give it a moment to show the loading message, then start the stream
            setTimeout(() => {
                playerDiv.innerHTML = `
                    <video width="800" height="450" controls autoplay>
                        <source src="${streamUrl}" type="video/mp4">
                        Your browser does not support the video tag.
                    </video>
                    <div class="stream-info">
                        <p><small>Streaming via FFmpeg transcoding</small></p>
                    </div>
                `;
            }, 1000);
            
            return;
        }
        
        // Determine MIME type based on file extension
        let mimeType = 'video/mp4'; // default
        if (localPath.toLowerCase().endsWith('.mkv')) {
            mimeType = 'video/x-matroska';
        } else if (localPath.toLowerCase().endsWith('.webm')) {
            mimeType = 'video/webm';
        } else if (localPath.toLowerCase().endsWith('.avi')) {
            mimeType = 'video/x-msvideo';
        } else if (localPath.toLowerCase().endsWith('.mov')) {
            mimeType = 'video/quicktime';
        }
        
        // Play local file via streaming endpoint with proper MIME type
        playerDiv.innerHTML = `
            <video width="800" height="450" controls preload="metadata">
                <source src="/api/videos/${videoId}/stream" type="${mimeType}">
                Your browser does not support the video tag or this video format.
            </video>
        `;
        
        // Add error handling for video load failures
        const video = playerDiv.querySelector('video');
        
        // Add timeout for video loading
        let loadTimeout;
        let hasLoaded = false;
        
        video.addEventListener('error', function(e) {
            console.error('Video playback error:', e);
            clearTimeout(loadTimeout);
            showVideoError(videoId, localPath, mimeType, 'Video failed to load');
        });
        
        video.addEventListener('loadstart', function() {
            console.log('Video load started for:', localPath, 'Type:', mimeType);
            hasLoaded = false;
            
            // Set timeout for loading - if video doesn't load within 10 seconds, show error
            loadTimeout = setTimeout(() => {
                if (!hasLoaded) {
                    console.warn('Video loading timeout for:', localPath);
                    showVideoError(videoId, localPath, mimeType, 'Video loading timeout - format may not be supported');
                }
            }, 10000);
        });
        
        video.addEventListener('loadeddata', function() {
            console.log('Video loaded successfully:', localPath);
            hasLoaded = true;
            clearTimeout(loadTimeout);
        });
        
        video.addEventListener('canplay', function() {
            hasLoaded = true;
            clearTimeout(loadTimeout);
        });
        
        // Check if format is likely unsupported and warn immediately
        let formatUnsupported = localPath.toLowerCase().endsWith('.mkv') || 
                               localPath.toLowerCase().endsWith('.avi');
        
        if (formatUnsupported) {
            // Show immediate warning for known unsupported formats
            setTimeout(() => {
                if (!hasLoaded) {
                    console.warn('Likely unsupported format detected:', localPath);
                    showVideoError(videoId, localPath, mimeType, 'This video format may not be supported by your browser');
                }
            }, 3000); // Check after 3 seconds
        }
        
    } else if (videoUrl && videoUrl !== 'null' && videoUrl !== 'undefined') {
        // Fall back to YouTube or other URL
        if (videoUrl.includes('youtube.com') || videoUrl.includes('youtu.be')) {
            // Extract YouTube video ID
            const youtubeId = extractYouTubeId(videoUrl);
            if (youtubeId) {
                playerDiv.innerHTML = `
                    <iframe width="800" height="450" 
                            src="https://www.youtube.com/embed/${youtubeId}" 
                            frameborder="0" 
                            allow="accelerometer; autoplay; clipboard-write; encrypted-media; gyroscope; picture-in-picture" 
                            allowfullscreen>
                    </iframe>
                `;
            }
        } else {
            // For other video URLs, try using HTML5 video element
            playerDiv.innerHTML = `
                <video width="800" height="450" controls>
                    <source src="${videoUrl}" type="video/mp4">
                    Your browser does not support the video tag.
                </video>
            `;
        }
    } else {
        showWarning('No video file available for playback');
        return;
    }
    
    // Show modal
    document.getElementById('videoModal').style.display = 'block';
}

function extractYouTubeId(url) {
    const regExp = /^.*(youtu.be\/|v\/|u\/\w\/|embed\/|watch\?v=|&v=)([^#&?]*).*/;
    const match = url.match(regExp);
    return (match && match[2].length === 11) ? match[2] : null;
}

function closeVideoModal() {
    const modal = document.getElementById('videoModal');
    const playerDiv = document.getElementById('videoPlayer');
    
    // Clear the player to stop playback
    playerDiv.innerHTML = '';
    
    // Hide modal
    modal.style.display = 'none';
    
    // Clear current video ID
    window.currentVideoId = null;
}









// Close modal when clicking outside of it
window.addEventListener('click', function(event) {
    const videoModal = document.getElementById('videoModal');
    const editModal = document.getElementById('editVideoModal');
    
    if (event.target === videoModal) {
        closeVideoModal();
    }
    
    if (event.target === editModal) {
        closeEditVideoModal();
    }
});

function downloadVideo(id) {
    // Removed download confirmation popup - direct download
    {
        fetch(`/api/videos/${id}/download`, {
            method: 'POST'
        })
        .then(response => response.json())
        .then(result => {
            if (result.error) {
                showError('Error: ' + result.error);
            } else {
                showSuccessToast('Video queued for download');
                loadVideos();
            }
        })
        .catch(error => {
            console.error('Error downloading video:', error);
            showErrorToast('Error queuing video for download');
        });
    }
}

function transcodeVideo(id) {
    toastConfirm('Convert this video to MP4 for better browser compatibility? This may take a few minutes depending on file size.', () => {
        // Show progress in the modal
        const playerDiv = document.getElementById('videoPlayer');
        playerDiv.innerHTML = `
            <div class="transcoding-progress">
                <h3>🔄 Converting Video...</h3>
                <p>Converting to MP4 format for better browser compatibility.</p>
                <p>This may take several minutes depending on the video size.</p>
                <div class="progress-spinner"></div>
                <button onclick="closeVideoModal()" class="btn btn-secondary">Close</button>
            </div>
        `;
        
        fetch(`/api/videos/${id}/transcode`, {
            method: 'POST'
        })
        .then(response => response.json())
        .then(result => {
            if (result.error) {
                playerDiv.innerHTML = `
                    <div class="transcoding-error">
                        <h3>❌ Conversion Failed</h3>
                        <p>Error: ${result.error}</p>
                        <button onclick="closeVideoModal()" class="btn btn-primary">Close</button>
                    </div>
                `;
            } else {
                // Start checking status
                checkTranscodingStatus(id);
            }
        })
        .catch(error => {
            console.error('Error transcoding video:', error);
            playerDiv.innerHTML = `
                <div class="transcoding-error">
                    <h3>❌ Conversion Failed</h3>
                    <p>Error starting video conversion: ${error.message}</p>
                    <button onclick="closeVideoModal()" class="btn btn-primary">Close</button>
                </div>
            `;
        });
    });
}

function checkTranscodingStatus(id) {
    const playerDiv = document.getElementById('videoPlayer');
    
    fetch(`/api/videos/${id}/transcode/status`)
        .then(response => response.json())
        .then(result => {
            if (result.status === 'completed') {
                playerDiv.innerHTML = `
                    <div class="transcoding-success">
                        <h3>✅ Conversion Complete!</h3>
                        <p>Video has been converted to MP4 format.</p>
                        <button onclick="refreshAndPlay(${id})" class="btn btn-success">Play Video</button>
                        <button onclick="closeVideoModal()" class="btn btn-secondary">Close</button>
                    </div>
                `;
            } else if (result.status === 'processing' || result.status === 'not_started') {
                // Keep checking every 5 seconds
                setTimeout(() => checkTranscodingStatus(id), 5000);
            } else {
                playerDiv.innerHTML = `
                    <div class="transcoding-error">
                        <h3>❌ Conversion Status Unknown</h3>
                        <p>Status: ${result.status}</p>
                        <button onclick="closeVideoModal()" class="btn btn-primary">Close</button>
                    </div>
                `;
            }
        })
        .catch(error => {
            console.error('Error checking transcoding status:', error);
            // Stop checking on error
        });
}

function tryPlayAnyway(videoId, title, localPath, videoUrl) {
    // Proceed with normal playback attempt
    const playerDiv = document.getElementById('videoPlayer');
    
    // Determine MIME type based on file extension
    let mimeType = 'video/mp4'; // default
    if (localPath.toLowerCase().endsWith('.mkv')) {
        mimeType = 'video/x-matroska';
    } else if (localPath.toLowerCase().endsWith('.webm')) {
        mimeType = 'video/webm';
    } else if (localPath.toLowerCase().endsWith('.avi')) {
        mimeType = 'video/x-msvideo';
    } else if (localPath.toLowerCase().endsWith('.mov')) {
        mimeType = 'video/quicktime';
    }
    
    // Play local file via streaming endpoint with proper MIME type
    playerDiv.innerHTML = `
        <video width="800" height="450" controls preload="metadata">
            <source src="/api/videos/${videoId}/stream" type="${mimeType}">
            Your browser does not support the video tag or this video format.
        </video>
    `;
    
    // Add all the same error handling as the normal playback
    const video = playerDiv.querySelector('video');
    let loadTimeout;
    let hasLoaded = false;
    
    video.addEventListener('error', function(e) {
        console.error('Video playback error:', e);
        clearTimeout(loadTimeout);
        showVideoError(videoId, localPath, mimeType, 'Video failed to load');
    });
    
    video.addEventListener('loadstart', function() {
        console.log('Video load started for:', localPath, 'Type:', mimeType);
        hasLoaded = false;
        
        loadTimeout = setTimeout(() => {
            if (!hasLoaded) {
                console.warn('Video loading timeout for:', localPath);
                showVideoError(videoId, localPath, mimeType, 'Video loading timeout - format may not be supported');
            }
        }, 10000);
    });
    
    video.addEventListener('loadeddata', function() {
        console.log('Video loaded successfully:', localPath);
        hasLoaded = true;
        clearTimeout(loadTimeout);
    });
    
    video.addEventListener('canplay', function() {
        hasLoaded = true;
        clearTimeout(loadTimeout);
    });
}

function showVideoError(videoId, localPath, mimeType, errorMessage) {
    const playerDiv = document.getElementById('videoPlayer');
    let unsupportedVideoFormat = localPath.toLowerCase().endsWith('.mkv') || 
                                 localPath.toLowerCase().endsWith('.avi');
    
    playerDiv.innerHTML = `
        <div class="video-error">
            <p>⚠️ ${errorMessage}</p>
            <p><strong>File:</strong> ${localPath}</p>
            <p><strong>Type:</strong> ${mimeType}</p>
            ${unsupportedVideoFormat ? `
                <p><em>Note: .mkv and .avi files have limited browser support.</em></p>
                <button onclick="transcodeVideo(${videoId})" class="btn btn-warning">Convert to MP4</button>
            ` : ''}
            <button onclick="closeVideoModal()" class="btn btn-primary">Close</button>
        </div>
    `;
}

function refreshAndPlay(id) {
    // Refresh the video list to get updated paths
    loadVideos();
    
    // Close modal and show success message
    closeVideoModal();
    showSuccess('Video converted successfully! Try playing it again.');
}

function refreshVideoMetadata(id) {
    toastConfirm('Refresh metadata for this video from IMVDb? This will update year, directors, producers, and thumbnail information.', () => {
        // Find the video card to show loading state
        const videoCard = document.querySelector(`[data-video-id="${id}"]`).closest('.video-card');
        const originalContent = videoCard.innerHTML;
        
        // Show loading state
        videoCard.innerHTML = `
            <div style="padding: 20px; text-align: center;">
                <div class="loading-spinner"></div>
                <p>Refreshing metadata from IMVDb...</p>
            </div>
        `;
        
        fetch(`/api/videos/${id}/refresh-metadata`, {
            method: 'POST'
        })
        .then(response => {
            if (response.status === 409) {
                // Handle duplicate IMVDb ID
                return response.json().then(result => {
                    showDuplicateVideoDialog(result, originalContent, videoCard);
                    return null; // Skip normal processing
                });
            }
            return response.json();
        })
        .then(result => {
            if (!result) return; // Skip if duplicate was handled
            
            if (result.error && result.error !== 'duplicate_imvdb_id') {
                showError('Error: ' + result.error);
                // Restore original content on error
                videoCard.innerHTML = originalContent;
            } else if (result.success === false) {
                showWarning('Warning: ' + result.message);
                // Restore original content if no match found
                videoCard.innerHTML = originalContent;
            } else {
                showSuccess('Metadata refreshed successfully!');
                // Update just this video card instead of reloading entire page
                updateSingleVideoCard(id);
            }
        })
        .catch(error => {
            console.error('Error refreshing metadata:', error);
            showError('Error refreshing metadata');
            // Restore original content on error
            videoCard.innerHTML = originalContent;
        });
    });
}

function updateSingleVideoCard(videoId) {
    // Fetch updated video data from API
    fetch(`/api/videos/${videoId}`)
        .then(response => response.json())
        .then(video => {
            if (video.error) {
                showError('Error loading updated video data');
                return;
            }
            
            // Find the video card that needs updating
            const videoElement = document.querySelector(`[data-video-id="${videoId}"]`);
            if (!videoElement) {
                console.warn(`Video element with ID ${videoId} not found for update - may be on different page or filtered out`);
                return;
            }
            
            const videoCard = videoElement.closest('.video-card');
            if (!videoCard) {
                console.error(`Video card not found for video ID ${videoId}`);
                return;
            }
            
            // Preserve checkbox state
            const checkbox = videoCard.querySelector('.video-checkbox');
            const isChecked = checkbox ? checkbox.checked : false;
            
            // Generate new video card HTML (matching the template from loadVideos)
            const newCardHTML = `
                <div class="video-select">
                    <input type="checkbox" class="video-checkbox" value="${video.id}" onchange="updateSelectedCount()" ${isChecked ? 'checked' : ''}>
                </div>
                <div class="video-thumbnail" data-video-id="${video.id}" data-action="play">
                    <img src="/api/videos/${video.id}/thumbnail" 
                         alt="${video.title}"
                         onerror="this.src='/static/default-thumbnail.png'">
                    <div class="video-overlay">
                        <div class="video-play-btn">▶</div>
                    </div>
                </div>
                <div class="video-info">
                    <h3>${video.title}</h3>
                    <p>Artist: ${video.artist ? video.artist.name : 'Unknown'}</p>
                    <p>Status: <span class="status-${video.status ? video.status.toLowerCase() : 'unknown'}">${video.status || 'Unknown'}</span></p>
                    <p>Year: ${video.year || 'Unknown'}</p>
                    ${video.directors ? `<p>Directors: ${video.directors}</p>` : ''}
                    ${video.producers ? `<p>Producers: ${video.producers}</p>` : ''}
                </div>
                <div class="video-actions">
                    <button data-video-id="${video.id}" data-action="edit" class="btn-icon" title="Edit Video">
                        <iconify-icon icon="tabler:edit"></iconify-icon>
                    </button>
                    <button data-video-id="${video.id}" data-action="download" class="btn-icon" title="Download Video">
                        <iconify-icon icon="tabler:download"></iconify-icon>
                    </button>
                    <button data-video-id="${video.id}" data-action="refresh-metadata" class="btn-icon" title="Refresh Metadata">
                        <iconify-icon icon="tabler:refresh"></iconify-icon>
                    </button>
                    <button data-video-id="${video.id}" data-action="delete" class="btn-icon btn-danger" title="Delete Video">
                        <iconify-icon icon="tabler:trash"></iconify-icon>
                    </button>
                </div>
            `;
            
            // Replace the video card content
            videoCard.innerHTML = newCardHTML;
        })
        .catch(error => {
            console.error('Error updating video card:', error);
            showError('Error updating video display');
        });
}

function refreshAllMetadata() {
    const selectedVideoIds = getSelectedVideoIds();
    const isSelectedVideos = selectedVideoIds.length > 0;
    const message = isSelectedVideos 
        ? `Refresh metadata from IMVDb for ${selectedVideoIds.length} selected videos that don't have IMVDb data? This may take several minutes.`
        : 'Refresh metadata from IMVDb for all videos that don\'t have IMVDb data? This may take several minutes.';
        
    toastConfirm(message, () => {
        const button = event.target;
        const originalText = button.textContent;
        button.textContent = 'Refreshing...';
        button.disabled = true;
        
        const requestBody = {
            force_refresh: false,
            limit: isSelectedVideos ? selectedVideoIds.length : 100  // Process selected videos or first 100
        };
        
        if (isSelectedVideos) {
            requestBody.video_ids = selectedVideoIds;
        }
        
        fetch('/api/videos/refresh-all-metadata', {
            method: 'POST',
            headers: {
                'Content-Type': 'application/json'
            },
            body: JSON.stringify(requestBody)
        })
        .then(response => {
            if (!response.ok) {
                throw new Error(`HTTP ${response.status}: ${response.statusText}`);
            }
            return response.json();
        })
        .then(result => {
            button.textContent = originalText;
            button.disabled = false;
            
            if (result.error) {
                showError('Error: ' + result.error);
            } else {
                const message = `Metadata refresh completed!\n\nProcessed: ${result.processed}\nUpdated: ${result.updated}\nErrors: ${result.errors}`;
                showSuccess(message);
                loadVideos(); // Refresh the video list
            }
        })
        .catch(error => {
            console.error('Error refreshing all metadata:', error);
            showError(`Error refreshing metadata: ${error.message}`);
            button.textContent = originalText;
            button.disabled = false;
        });
    });
}


function deleteVideo(id) {
    toastConfirm('Are you sure you want to delete this video? This action cannot be undone.', () => {
        fetch(`/api/videos/${id}`, {
            method: 'DELETE'
        })
        .then(response => response.json())
        .then(result => {
            if (result.error) {
                showError('Error: ' + result.error);
            } else {
                showSuccess('Video deleted successfully!');
                loadVideos();
            }
        })
        .catch(error => {
            console.error('Error deleting video:', error);
            showError('Error deleting video');
        });
    });
}

function identifyArtist() {
    const videoId = window.currentEditVideoId;
    if (!videoId) {
        showWarning('No video selected');
        return;
    }
    
    const button = document.getElementById('identifyArtistBtn');
    button.textContent = '🔄 Identifying...';
    button.disabled = true;
    
    // Store the request so it can be aborted if needed
    const abortController = new AbortController();
    window.currentIdentifyRequest = abortController;
    
    fetch(`/api/videos/${videoId}/identify-artist`, {
        method: 'POST',
        signal: abortController.signal
    })
    .then(response => response.json())
    .then(result => {
        // Only process if this request is still current
        if (window.currentIdentifyRequest === abortController) {
            resetIdentifyArtistButton();
            
            if (result.error) {
                showError('Error identifying artist: ' + result.error);
                return;
            }
            
            displayArtistSuggestions(result);
        }
    })
    .catch(error => {
        // Only show error if request wasn't aborted
        if (window.currentIdentifyRequest === abortController && error.name !== 'AbortError') {
            console.error('Error identifying artist:', error);
            showError('Error identifying artist');
        }
        
        // Reset button if this was the current request
        if (window.currentIdentifyRequest === abortController) {
            resetIdentifyArtistButton();
        }
    });
}

function displayArtistSuggestions(data) {
    const suggestionsDiv = document.getElementById('artistSuggestions');
    
    if (!data.suggestions || data.suggestions.length === 0) {
        suggestionsDiv.innerHTML = `
            <h4>No Artist Suggestions Found</h4>
            <p>No automatic suggestions could be generated for "${data.title}".</p>
            <div class="manual-entry">
                <label>Enter artist name manually:</label>
                <div class="autocomplete-container">
                    <input type="text" id="manualArtistInput" placeholder="Enter artist name" 
                           oninput="searchExistingArtists(this.value)" 
                           onkeydown="handleAutocompleteKeydown(event)"
                           autocomplete="off">
                    <div id="artistAutocomplete" class="autocomplete-suggestions" style="display: none;"></div>
                </div>
                <button type="button" onclick="applyManualArtist()" class="btn btn-primary btn-small" style="margin-top: 5px;">Apply</button>
            </div>
        `;
        suggestionsDiv.style.display = 'block';
        return;
    }
    
    let html = `<h4>Artist Suggestions for "${data.title}":</h4>`;
    
    data.suggestions.forEach((suggestion, index) => {
        const confidenceClass = getConfidenceClass(suggestion.confidence);
        const confidencePercent = Math.round(suggestion.confidence * 100);
        
        html += `
            <div class="artist-suggestion" onclick="selectArtistSuggestion('${suggestion.artist_name}')">
                <div class="artist-suggestion-name">${suggestion.artist_name}</div>
                <div class="artist-suggestion-details">
                    <span class="artist-suggestion-confidence ${confidenceClass}">
                        ${confidencePercent}%
                    </span>
                    Source: ${suggestion.source}
                    ${suggestion.reason ? `<br><em>${suggestion.reason}</em>` : ''}
                </div>
            </div>
        `;
    });
    
    // Add manual entry option
    html += `
        <div class="manual-entry">
            <label>Or enter artist name manually:</label>
            <input type="text" id="manualArtistInput" placeholder="Enter artist name">
            <button type="button" onclick="applyManualArtist()" class="btn btn-primary btn-small" style="margin-top: 5px;">Apply</button>
        </div>
    `;
    
    suggestionsDiv.innerHTML = html;
    suggestionsDiv.style.display = 'block';
}

function getConfidenceClass(confidence) {
    if (confidence >= 0.8) return 'high';
    if (confidence >= 0.6) return 'medium';
    return 'low';
}

function selectArtistSuggestion(artistName) {
    document.getElementById('videoArtist').value = artistName;
    document.getElementById('artistSuggestions').style.display = 'none';
}

function applyManualArtist() {
    const manualInput = document.getElementById('manualArtistInput');
    const artistName = manualInput.value.trim();
    
    if (artistName) {
        document.getElementById('videoArtist').value = artistName;
        document.getElementById('artistSuggestions').style.display = 'none';
    } else {
        showWarning('Please enter an artist name');
    }
}

function resetIdentifyArtistButton() {
    // Abort any pending identify request
    if (window.currentIdentifyRequest) {
        window.currentIdentifyRequest.abort();
        window.currentIdentifyRequest = null;
    }
    
    const button = document.getElementById('identifyArtistBtn');
    if (button) {
        button.textContent = '🔍 Identify Artist';
        button.disabled = false;
    }
}

// Autocomplete functionality for artist search
let autocompleteTimeout;
let selectedAutocompleteIndex = -1;

function searchExistingArtists(query) {
    // Clear previous timeout
    if (autocompleteTimeout) {
        clearTimeout(autocompleteTimeout);
    }
    
    // Reset selection
    selectedAutocompleteIndex = -1;
    
    // Debounce the search
    autocompleteTimeout = setTimeout(() => {
        if (query.length < 2) {
            hideAutocomplete();
            return;
        }
        
        fetch(`/api/videos/search-artists?q=${encodeURIComponent(query)}`)
            .then(response => response.json())
            .then(data => {
                displayAutocomplete(data.artists);
            })
            .catch(error => {
                console.error('Error searching artists:', error);
                hideAutocomplete();
            });
    }, 300); // Wait 300ms after user stops typing
}

function displayAutocomplete(artists) {
    const autocompleteDiv = document.getElementById('artistAutocomplete');
    
    if (!artists || artists.length === 0) {
        hideAutocomplete();
        return;
    }
    
    let html = '';
    artists.forEach((artist, index) => {
        html += `
            <div class="autocomplete-suggestion" data-artist-name="${artist.name.replace(/"/g, '&quot;')}" data-index="${index}">
                <span class="autocomplete-suggestion-name">${artist.name}</span>
                <span class="autocomplete-suggestion-count">(${artist.video_count} videos)</span>
            </div>
        `;
    });
    
    autocompleteDiv.innerHTML = html;
    autocompleteDiv.style.display = 'block';
    
    // Add click event listeners for autocomplete suggestions
    autocompleteDiv.querySelectorAll('.autocomplete-suggestion').forEach(suggestion => {
        suggestion.addEventListener('click', function() {
            const artistName = this.getAttribute('data-artist-name');
            selectAutocompleteArtist(artistName);
        });
    });
}

function hideAutocomplete() {
    const autocompleteDiv = document.getElementById('artistAutocomplete');
    if (autocompleteDiv) {
        autocompleteDiv.style.display = 'none';
    }
    selectedAutocompleteIndex = -1;
}

function selectAutocompleteArtist(artistName) {
    document.getElementById('manualArtistInput').value = artistName;
    hideAutocomplete();
}

function handleAutocompleteKeydown(event) {
    const autocompleteDiv = document.getElementById('artistAutocomplete');
    const suggestions = autocompleteDiv.querySelectorAll('.autocomplete-suggestion');
    
    if (suggestions.length === 0) {
        return;
    }
    
    switch (event.key) {
        case 'ArrowDown':
            event.preventDefault();
            selectedAutocompleteIndex = Math.min(selectedAutocompleteIndex + 1, suggestions.length - 1);
            updateAutocompleteSelection(suggestions);
            break;
            
        case 'ArrowUp':
            event.preventDefault();
            selectedAutocompleteIndex = Math.max(selectedAutocompleteIndex - 1, -1);
            updateAutocompleteSelection(suggestions);
            break;
            
        case 'Enter':
            event.preventDefault();
            if (selectedAutocompleteIndex >= 0) {
                const selectedSuggestion = suggestions[selectedAutocompleteIndex];
                const artistName = selectedSuggestion.getAttribute('data-artist-name');
                selectAutocompleteArtist(artistName);
            }
            break;
            
        case 'Escape':
            hideAutocomplete();
            break;
    }
}

function updateAutocompleteSelection(suggestions) {
    // Remove previous selection
    suggestions.forEach(suggestion => {
        suggestion.classList.remove('selected');
    });
    
    // Add selection to current item
    if (selectedAutocompleteIndex >= 0) {
        suggestions[selectedAutocompleteIndex].classList.add('selected');
    }
}

// Hide autocomplete when clicking outside
document.addEventListener('click', function(event) {
    const autocompleteContainer = document.querySelector('.autocomplete-container');
    if (autocompleteContainer && !autocompleteContainer.contains(event.target)) {
        hideAutocomplete();
    }
});

// Bulk Selection Functions
function toggleSelectAll() {
    const selectAllCheckbox = document.getElementById('selectAllVideos');
    const videoCheckboxes = document.querySelectorAll('.video-checkbox');
    
    videoCheckboxes.forEach(checkbox => {
        checkbox.checked = selectAllCheckbox.checked;
    });
    
    updateSelectedCount();
}

function updateSelectedCount() {
    const selectedCheckboxes = document.querySelectorAll('.video-checkbox:checked');
    const count = selectedCheckboxes.length;
    
    document.getElementById('selectedCount').textContent = count;
    document.getElementById('deleteSelectedBtn').disabled = count === 0;
    
    // Update select all checkbox state
    const selectAllCheckbox = document.getElementById('selectAllVideos');
    const videoCheckboxes = document.querySelectorAll('.video-checkbox');
    
    if (count === 0) {
        selectAllCheckbox.indeterminate = false;
        selectAllCheckbox.checked = false;
    } else if (count === videoCheckboxes.length) {
        selectAllCheckbox.indeterminate = false;
        selectAllCheckbox.checked = true;
    } else {
        selectAllCheckbox.indeterminate = true;
    }
}

function deleteSelectedVideos() {
    const selectedCheckboxes = document.querySelectorAll('.video-checkbox:checked');
    const videoIds = Array.from(selectedCheckboxes).map(checkbox => parseInt(checkbox.value));
    
    if (videoIds.length === 0) {
        showError('No videos selected');
        return;
    }
    
    const confirmed = confirm(`Are you sure you want to delete ${videoIds.length} selected video(s)?\n\nThis action cannot be undone.`);
    
    if (confirmed) {
        const deleteBtn = document.getElementById('deleteSelectedBtn');
        deleteBtn.disabled = true;
        deleteBtn.innerHTML = '🔄 Deleting...';
        
        fetch('/api/videos/bulk/delete', {
            method: 'POST',
            headers: {
                'Content-Type': 'application/json'
            },
            body: JSON.stringify({
                video_ids: videoIds
            })
        })
        .then(response => response.json())
        .then(data => {
            if (data.deleted_count > 0) {
                showSuccess(`Successfully deleted ${data.deleted_count} video(s)`);
                if (data.failed_count > 0) {
                    showWarning(`Failed to delete ${data.failed_count} video(s)`);
                }
                // Refresh the video list
                loadVideos();
            } else {
                showError('Failed to delete videos: ' + (data.error || 'Unknown error'));
            }
        })
        .catch(error => {
            console.error('Error deleting videos:', error);
            showError('Failed to delete videos: ' + error.message);
        })
        .finally(() => {
            deleteBtn.disabled = false;
            deleteBtn.innerHTML = '🗑️ Delete Selected (<span id="selectedCount">0</span>)';
            // Reset selection
            document.getElementById('selectAllVideos').checked = false;
            updateSelectedCount();
        });
    }
}

</script>

<!-- Video Thumbnail Management Modal -->
<div id="videoThumbnailModal" class="modal" style="z-index: 2000;">
    <div class="modal-content" style="width: 90%; max-width: 800px; max-height: 90vh; overflow-y: auto;">
        <div class="modal-header">
            <h3>🖼️ Video Thumbnail Management</h3>
            <span class="modal-close" onclick="closeVideoThumbnailModal()">&times;</span>
        </div>
        <div class="modal-body">
            <!-- Current Thumbnail Display -->
            <div class="current-thumbnail-section">
                <div class="thumbnail-display">
                    <div class="thumbnail-container" id="videoThumbnailContainer">
                        <img id="currentVideoThumbnailImg" src="" alt="Video thumbnail" style="display: none; max-width: 300px; max-height: 300px;">
                        <div id="noVideoThumbnailPlaceholder" class="no-thumbnail-placeholder">
                            <div class="placeholder-icon">🖼️</div>
                            <div class="placeholder-text">No thumbnail available</div>
                        </div>
                        <div class="thumbnail-overlay" id="videoThumbnailOverlay" style="display: none;">
                            <div class="thumbnail-actions-overlay">
                                <button onclick="cropVideoThumbnail()" class="btn-overlay" title="Crop">✂️</button>
                                <button onclick="replaceVideoThumbnail()" class="btn-overlay" title="Replace">🔄</button>
                                <button onclick="deleteVideoThumbnail()" class="btn-overlay" title="Delete">🗑️</button>
                            </div>
                        </div>
                    </div>
                    
                    <!-- Thumbnail Metadata -->
                    <div class="thumbnail-metadata" id="videoThumbnailMetadata" style="display: none;">
                        <h5>Thumbnail Information:</h5>
                        <div class="metadata-grid">
                            <div class="metadata-item">
                                <span class="metadata-label">Source:</span>
                                <span class="metadata-value" id="videoThumbnailSource">-</span>
                            </div>
                            <div class="metadata-item">
                                <span class="metadata-label">Size:</span>
                                <span class="metadata-value" id="videoThumbnailSize">-</span>
                            </div>
                            <div class="metadata-item">
                                <span class="metadata-label">Format:</span>
                                <span class="metadata-value" id="videoThumbnailFormat">-</span>
                            </div>
                        </div>
                    </div>
                </div>
            </div>
            
            <!-- Upload Methods -->
            <div class="upload-methods">
                <div class="upload-tabs">
                    <button class="upload-tab active" onclick="switchVideoUploadTab('manual')" id="videoManualUploadTab">
                        📁 Manual Upload
                    </button>
                    <button class="upload-tab" onclick="switchVideoUploadTab('url')" id="videoUrlUploadTab">
                        🔗 From URL
                    </button>
                    <button class="upload-tab" onclick="switchVideoUploadTab('search')" id="videoSearchUploadTab">
                        🔍 Search Online
                    </button>
                </div>
                
                <!-- Manual Upload Panel -->
                <div class="upload-panel active" id="videoManualUploadPanel">
                    <div class="drag-drop-area" id="videoDragDropArea">
                        <div class="drag-drop-content">
                            <div class="upload-icon">📤</div>
                            <div class="upload-text">
                                <h4>Drag & Drop Image Here</h4>
                                <p>Or click to browse and select an image</p>
                                <small>Supported formats: JPEG, PNG, WebP, GIF (max 10MB)</small>
                            </div>
                            <input type="file" id="videoThumbnailFileInput" accept="image/*" style="display: none;">
                        </div>
                        <div class="upload-progress" id="videoUploadProgress" style="display: none;">
                            <div class="progress-bar">
                                <div class="progress-fill" id="videoUploadProgressFill"></div>
                            </div>
                            <div class="progress-text" id="videoUploadProgressText">Uploading...</div>
                        </div>
                    </div>
                </div>
                
                <!-- URL Upload Panel -->
                <div class="upload-panel" id="videoUrlUploadPanel" style="display: none;">
                    <div class="url-upload-form">
                        <div class="form-group">
                            <label for="videoThumbnailUrlInput">Image URL:</label>
                            <input type="url" id="videoThumbnailUrlInput" placeholder="https://example.com/image.jpg" class="form-control">
                        </div>
                        <div class="form-actions">
                            <button onclick="previewVideoUrlImage()" class="btn btn-info">🔍 Preview</button>
                            <button onclick="uploadVideoFromUrl()" class="btn btn-primary">📥 Upload</button>
                        </div>
                        <div class="url-preview" id="videoUrlPreview" style="display: none;">
                            <img id="videoUrlPreviewImg" alt="URL preview" style="max-width: 300px; max-height: 200px;">
                        </div>
                    </div>
                </div>
                
                <!-- Search Upload Panel -->
                <div class="upload-panel" id="videoSearchUploadPanel" style="display: none;">
                    <div class="search-options">
                        <div class="form-group">
                            <label>Search Sources:</label>
                            <div class="checkbox-group">
                                <label><input type="checkbox" id="searchYoutube" checked> YouTube</label>
                                <label><input type="checkbox" id="searchImvdb" checked> IMVDb</label>
                                <label><input type="checkbox" id="searchGoogle" checked> Google Images</label>
                            </div>
                        </div>
                        <div class="form-actions">
                            <button onclick="searchVideoThumbnails()" class="btn btn-primary">🔍 Search Thumbnails</button>
                            <button onclick="refreshVideoThumbnailSearch()" class="btn btn-secondary" id="videoThumbnailRefreshBtn" style="display: none;">🔄 Refresh</button>
                        </div>
                        
                        <div class="search-results" id="videoThumbnailSearchResults" style="display: none;">
                            <h5>Search Results:</h5>
                            <div class="thumbnail-results-grid" id="videoThumbnailResultsGrid">
                                <!-- Search results will be populated here -->
                            </div>
                        </div>
                    </div>
                </div>
            </div>
            
            <div class="form-actions" style="margin-top: 20px;">
                <button type="button" class="btn btn-secondary" onclick="closeVideoThumbnailModal()">Close</button>
            </div>
        </div>
    </div>
</div>

<!-- Advanced Thumbnail Cropping Modal -->
<div id="thumbnailCropModal" class="modal" style="z-index: 2500;">
    <div class="modal-content" style="width: 90%; max-width: 1000px; max-height: 90vh; overflow-y: auto;">
        <div class="modal-header">
            <h3>✂️ Advanced Thumbnail Cropping</h3>
            <span class="modal-close" onclick="closeThumbnailCropModal()">&times;</span>
        </div>
        <div class="modal-body">
            <div class="crop-container">
                <div class="crop-workspace">
                    <div class="crop-canvas-container">
                        <canvas id="cropCanvas" style="max-width: 100%; max-height: 500px; border: 2px solid var(--search-accent, #4a90e2); background: var(--light-input-bg, #f0f0f0);"></canvas>
                        <div class="crop-overlay" id="cropOverlay">
                            <div class="crop-selection" id="cropSelection">
                                <div class="crop-handle crop-handle-nw" data-direction="nw"></div>
                                <div class="crop-handle crop-handle-ne" data-direction="ne"></div>
                                <div class="crop-handle crop-handle-sw" data-direction="sw"></div>
                                <div class="crop-handle crop-handle-se" data-direction="se"></div>
                                <div class="crop-handle crop-handle-n" data-direction="n"></div>
                                <div class="crop-handle crop-handle-s" data-direction="s"></div>
                                <div class="crop-handle crop-handle-e" data-direction="e"></div>
                                <div class="crop-handle crop-handle-w" data-direction="w"></div>
                                <div class="crop-center" id="cropCenter"></div>
                            </div>
                        </div>
                    </div>
                </div>
                
                <div class="crop-controls">
                    <div class="crop-presets">
                        <h4>Aspect Ratio Presets:</h4>
                        <div class="preset-buttons">
                            <button onclick="setCropAspectRatio(1)" class="btn btn-sm">1:1 Square</button>
                            <button onclick="setCropAspectRatio(16/9)" class="btn btn-sm">16:9 Widescreen</button>
                            <button onclick="setCropAspectRatio(4/3)" class="btn btn-sm">4:3 Standard</button>
                            <button onclick="setCropAspectRatio(3/2)" class="btn btn-sm">3:2 Photo</button>
                            <button onclick="setCropAspectRatio(0)" class="btn btn-sm">Free Form</button>
                        </div>
                    </div>
                    
                    <div class="crop-settings">
                        <h4>Crop Settings:</h4>
                        <div class="settings-grid">
                            <div class="setting-group">
                                <label>Width:</label>
                                <input type="number" id="cropWidth" min="1" max="2000" onchange="updateCropFromInput()">
                            </div>
                            <div class="setting-group">
                                <label>Height:</label>
                                <input type="number" id="cropHeight" min="1" max="2000" onchange="updateCropFromInput()">
                            </div>
                            <div class="setting-group">
                                <label>X Position:</label>
                                <input type="number" id="cropX" min="0" onchange="updateCropFromInput()">
                            </div>
                            <div class="setting-group">
                                <label>Y Position:</label>
                                <input type="number" id="cropY" min="0" onchange="updateCropFromInput()">
                            </div>
                        </div>
                    </div>
                    
                    <div class="crop-effects">
                        <h4>Image Effects:</h4>
                        <div class="effects-grid">
                            <div class="effect-group">
                                <label>Brightness:</label>
                                <input type="range" id="brightnessSlider" min="0" max="200" value="100" onchange="updateCropPreview()">
                                <span id="brightnessValue">100%</span>
                            </div>
                            <div class="effect-group">
                                <label>Contrast:</label>
                                <input type="range" id="contrastSlider" min="0" max="200" value="100" onchange="updateCropPreview()">
                                <span id="contrastValue">100%</span>
                            </div>
                            <div class="effect-group">
                                <label>Saturation:</label>
                                <input type="range" id="saturationSlider" min="0" max="200" value="100" onchange="updateCropPreview()">
                                <span id="saturationValue">100%</span>
                            </div>
                            <div class="effect-group">
                                <label>Blur:</label>
                                <input type="range" id="blurSlider" min="0" max="10" value="0" onchange="updateCropPreview()">
                                <span id="blurValue">0px</span>
                            </div>
                        </div>
                        <div class="effect-buttons">
                            <button onclick="resetImageEffects()" class="btn btn-sm">Reset Effects</button>
                            <button onclick="applyImageFilter('grayscale')" class="btn btn-sm">Grayscale</button>
                            <button onclick="applyImageFilter('sepia')" class="btn btn-sm">Sepia</button>
                            <button onclick="applyImageFilter('invert')" class="btn btn-sm">Invert</button>
                        </div>
                    </div>
                </div>
            </div>
            
            <div class="crop-preview">
                <h4>Cropped Preview:</h4>
                <div class="preview-container">
                    <canvas id="cropPreviewCanvas" style="max-width: 200px; max-height: 200px; border: 1px solid var(--border-secondary, #ccc); background: var(--light-bg-secondary, #f9f9f9);"></canvas>
                    <div class="preview-info">
                        <div>Preview Size: <span id="previewSize">0x0</span></div>
                        <div>Aspect Ratio: <span id="previewAspectRatio">1:1</span></div>
                        <div>File Size: <span id="previewFileSize">~0KB</span></div>
                    </div>
                </div>
            </div>
            
            <div class="crop-actions">
                <button onclick="resetCrop()" class="btn btn-secondary">Reset</button>
                <button onclick="applyCrop()" class="btn btn-primary">Apply Crop</button>
                <button onclick="saveCroppedThumbnail()" class="btn btn-success">Save Thumbnail</button>
                <button onclick="closeThumbnailCropModal()" class="btn btn-secondary">Cancel</button>
            </div>
        </div>
    </div>
</div>


<script>
// Global video pagination variables
let currentPage = 1;
let pageSize = 50;
let totalPages = 1;
let searchActive = false;

// Video Thumbnail Management Functions
let currentVideoThumbnailId = null;

function openVideoThumbnailManager() {
    if (!window.currentEditVideoId) {
        showError('No video selected for thumbnail management');
        return;
    }
    
    currentVideoThumbnailId = window.currentEditVideoId;
    document.getElementById('videoThumbnailModal').style.display = 'block';
    
    // Load current thumbnail info
    loadVideoThumbnailInfo();
    
    // Initialize drag & drop
    initializeVideoThumbnailUpload();
}

function closeVideoThumbnailModal() {
    document.getElementById('videoThumbnailModal').style.display = 'none';
    currentVideoThumbnailId = null;
}

function switchVideoUploadTab(tabName) {
    // Update tab buttons
    document.querySelectorAll('.upload-tab').forEach(tab => tab.classList.remove('active'));
    document.getElementById(`video${tabName.charAt(0).toUpperCase() + tabName.slice(1)}UploadTab`).classList.add('active');
    
    // Update panels
    document.querySelectorAll('.upload-panel').forEach(panel => panel.style.display = 'none');
    document.getElementById(`video${tabName.charAt(0).toUpperCase() + tabName.slice(1)}UploadPanel`).style.display = 'block';
}

function loadVideoThumbnailInfo() {
    if (!currentVideoThumbnailId) return;
    
    fetch(`/api/videos/${currentVideoThumbnailId}/thumbnail/info`)
        .then(response => response.json())
        .then(data => {
            const thumbnailImg = document.getElementById('currentVideoThumbnailImg');
            const placeholder = document.getElementById('noVideoThumbnailPlaceholder');
            const overlay = document.getElementById('videoThumbnailOverlay');
            const metadata = document.getElementById('videoThumbnailMetadata');
            
            if (data.has_thumbnail) {
                // Show thumbnail image with cache busting
                thumbnailImg.src = `/api/videos/${currentVideoThumbnailId}/thumbnail?t=${Date.now()}`;
                thumbnailImg.style.display = 'block';
                placeholder.style.display = 'none';
                overlay.style.display = 'block';
                
                // Update metadata
                document.getElementById('videoThumbnailSource').textContent = data.thumbnail_source || 'Unknown';
                document.getElementById('videoThumbnailSize').textContent = data.file_size || 'Unknown';
                document.getElementById('videoThumbnailFormat').textContent = data.format || 'Unknown';
                metadata.style.display = 'block';
            } else {
                // Show placeholder
                thumbnailImg.style.display = 'none';
                placeholder.style.display = 'block';
                overlay.style.display = 'none';
                metadata.style.display = 'none';
            }
        })
        .catch(error => {
            console.error('Error loading thumbnail info:', error);
            showError('Failed to load thumbnail information');
        });
}

function initializeVideoThumbnailUpload() {
    const dragDropArea = document.getElementById('videoDragDropArea');
    const fileInput = document.getElementById('videoThumbnailFileInput');
    
    if (!dragDropArea || !fileInput) return;
    
    // Drag & drop handlers
    dragDropArea.addEventListener('click', () => fileInput.click());
    
    dragDropArea.addEventListener('dragover', (e) => {
        e.preventDefault();
        dragDropArea.classList.add('drag-over');
    });
    
    dragDropArea.addEventListener('dragleave', () => {
        dragDropArea.classList.remove('drag-over');
    });
    
    dragDropArea.addEventListener('drop', (e) => {
        e.preventDefault();
        dragDropArea.classList.remove('drag-over');
        
        const files = e.dataTransfer.files;
        if (files.length > 0) {
            handleVideoThumbnailFile(files[0]);
        }
    });
    
    fileInput.addEventListener('change', (e) => {
        if (e.target.files.length > 0) {
            handleVideoThumbnailFile(e.target.files[0]);
        }
    });
}

function handleVideoThumbnailFile(file) {
    if (!file.type.startsWith('image/')) {
        showError('Please select an image file');
        return;
    }
    
    if (file.size > 10 * 1024 * 1024) { // 10MB
        showError('File size must be less than 10MB');
        return;
    }
    
    const formData = new FormData();
    formData.append('file', file);
    
    const progress = document.getElementById('videoUploadProgress');
    const progressFill = document.getElementById('videoUploadProgressFill');
    const progressText = document.getElementById('videoUploadProgressText');
    
    progress.style.display = 'block';
    progressFill.style.width = '0%';
    
    fetch(`/api/videos/${currentVideoThumbnailId}/thumbnail/upload`, {
        method: 'POST',
        body: formData
    })
    .then(response => {
        progressFill.style.width = '100%';
        return response.json();
    })
    .then(data => {
        progress.style.display = 'none';
        
        if (data.error) {
            showError('Upload failed: ' + data.error);
        } else {
            showSuccess('Thumbnail uploaded successfully');
            loadVideoThumbnailInfo();
            refreshVideoDisplayThumbnail();
            
            // Update the thumbnail URL field in the edit form
            document.getElementById('videoThumbnailUrl').value = '';
        }
    })
    .catch(error => {
        progress.style.display = 'none';
        console.error('Upload error:', error);
        showError('Upload failed: ' + error.message);
    });
}

function previewVideoUrlImage() {
    const url = document.getElementById('videoThumbnailUrlInput').value;
    if (!url) {
        showError('Please enter an image URL');
        return;
    }
    
    const preview = document.getElementById('videoUrlPreview');
    const img = document.getElementById('videoUrlPreviewImg');
    
    img.src = url;
    preview.style.display = 'block';
}

function uploadVideoFromUrl() {
    const url = document.getElementById('videoThumbnailUrlInput').value;
    if (!url) {
        showError('Please enter an image URL');
        return;
    }
    
    fetch(`/api/videos/${currentVideoThumbnailId}/thumbnail`, {
        method: 'PUT',
        headers: {
            'Content-Type': 'application/json'
        },
        body: JSON.stringify({
            action: 'update',
            thumbnail_url: url
        })
    })
    .then(response => response.json())
    .then(data => {
        if (data.error) {
            showError('Failed to update thumbnail: ' + data.error);
        } else {
            showSuccess('Thumbnail URL updated successfully');
            loadVideoThumbnailInfo();
            refreshVideoDisplayThumbnail();
            
            // Update the thumbnail URL field in the edit form
            document.getElementById('videoThumbnailUrl').value = url;
        }
    })
    .catch(error => {
        console.error('Error updating thumbnail:', error);
        showError('Failed to update thumbnail');
    });
}

function searchVideoThumbnails() {
    console.log('searchVideoThumbnails called, currentVideoThumbnailId:', currentVideoThumbnailId);
    
    const youtubeCheckbox = document.getElementById('searchYoutube');
    const imvdbCheckbox = document.getElementById('searchImvdb');
    const googleCheckbox = document.getElementById('searchGoogle');
    
    console.log('YouTube checkbox element:', youtubeCheckbox);
    console.log('IMVDb checkbox element:', imvdbCheckbox);
    console.log('Google checkbox element:', googleCheckbox);
    
    if (!youtubeCheckbox || !imvdbCheckbox || !googleCheckbox) {
        showError('Search checkboxes not found');
        return;
    }
    
    const includeYoutube = youtubeCheckbox.checked;
    const includeImvdb = imvdbCheckbox.checked;
    const includeGoogle = googleCheckbox.checked;
    
    console.log('YouTube checked:', includeYoutube, 'IMVDb checked:', includeImvdb, 'Google checked:', includeGoogle);
    
    const sources = [];
    if (includeYoutube) sources.push('youtube');
    if (includeImvdb) sources.push('imvdb');
    if (includeGoogle) sources.push('google');
    
    if (sources.length === 0) {
        showError('Please select at least one search source');
        return;
    }
    
    if (!currentVideoThumbnailId) {
        showError('No video selected for thumbnail search');
        return;
    }
    
    console.log('Making API call with sources:', sources);
    
    fetch(`/api/videos/${currentVideoThumbnailId}/thumbnail/search`, {
        method: 'POST',
        headers: {
            'Content-Type': 'application/json'
        },
        body: JSON.stringify({
            sources: sources
        })
    })
    .then(response => {
        console.log('API response received:', response.status, response.statusText);
        return response.json();
    })
    .then(data => {
        console.log('API response data:', data);
        if (data.error) {
            showError('Search failed: ' + data.error);
        } else {
            displayVideoThumbnailResults(data.results);
        }
    })
    .catch(error => {
        console.error('Search error:', error);
        showError('Search failed: ' + error.message);
    });
}

function displayVideoThumbnailResults(results) {
    console.log('displayVideoThumbnailResults called with:', results);
    const resultsContainer = document.getElementById('videoThumbnailSearchResults');
    const grid = document.getElementById('videoThumbnailResultsGrid');
    
    console.log('Results container:', resultsContainer);
    console.log('Results container class:', resultsContainer.className);
    console.log('Results container style:', resultsContainer.style.display);
    console.log('Grid container:', grid);
    console.log('Grid container class:', grid.className);
    
    if (!resultsContainer || !grid) {
        console.error('Results container or grid not found');
        showError('Search results container not found');
        return;
    }
    
    if (results.length === 0) {
        grid.innerHTML = '<p>No thumbnails found</p>';
        console.log('No results found, showing "No thumbnails found" message');
    } else {
        const htmlContent = results.map(result => `
            <div class="thumbnail-result" onclick="selectVideoThumbnailResult('${result.url}')">
                <img src="${result.url}" alt="${result.title || 'Thumbnail'}" 
                     style="max-width: 150px; max-height: 150px; cursor: pointer;"
                     onerror="this.style.display='none'">
                <div class="result-info">
                    <small>${result.source} - ${result.quality || 'Standard'}</small>
                </div>
            </div>
        `).join('');
        
        console.log('Generated HTML content:', htmlContent);
        grid.innerHTML = htmlContent;
        console.log('Grid innerHTML set to:', grid.innerHTML);
    }
    
    resultsContainer.style.display = 'block';
    resultsContainer.style.visibility = 'visible';
    resultsContainer.style.opacity = '1';
    
    // Ensure the grid is also visible
    grid.style.display = 'block';
    grid.style.visibility = 'visible';
    
    console.log('Results container display set to block');
    console.log('Results container final style:', resultsContainer.style.cssText);
    console.log('Results container computed style:', window.getComputedStyle(resultsContainer).display);
    console.log('Grid final style:', grid.style.cssText);
    
    // Show the refresh button once results are displayed
    document.getElementById('videoThumbnailRefreshBtn').style.display = 'inline-block';
}

function selectVideoThumbnailResult(url) {
    // Update the URL input and preview
    document.getElementById('videoThumbnailUrlInput').value = url;
    previewVideoUrlImage();
    
    // Automatically upload the selected thumbnail
    uploadVideoFromUrl();
    
    // Switch back to the URL tab to show the selection
    switchVideoUploadTab('url');
}

function refreshVideoThumbnailSearch() {
    if (!currentVideoThumbnailId) {
        showError('No video selected for thumbnail refresh');
        return;
    }
    
    // Clear current results
    const resultsContainer = document.getElementById('videoThumbnailSearchResults');
    const grid = document.getElementById('videoThumbnailResultsGrid');
    
    if (resultsContainer) {
        resultsContainer.style.display = 'none';
    }
    
    if (grid) {
        grid.innerHTML = '<div class="loading-placeholder">Refreshing search results...</div>';
    }
    
    // Hide refresh button during refresh
    document.getElementById('videoThumbnailRefreshBtn').style.display = 'none';
    
    // Trigger a new search with current settings
    searchVideoThumbnails();
}

function deleteVideoThumbnail() {
    if (!confirm('Are you sure you want to delete this thumbnail?')) {
        return;
    }
    
    fetch(`/api/videos/${currentVideoThumbnailId}/thumbnail`, {
        method: 'PUT',
        headers: {
            'Content-Type': 'application/json'
        },
        body: JSON.stringify({
            action: 'remove'
        })
    })
    .then(response => response.json())
    .then(data => {
        if (data.error) {
            showError('Failed to delete thumbnail: ' + data.error);
        } else {
            showSuccess('Thumbnail deleted successfully');
            loadVideoThumbnailInfo();
            refreshVideoDisplayThumbnail();
            
            // Clear the thumbnail URL field in the edit form
            document.getElementById('videoThumbnailUrl').value = '';
        }
    })
    .catch(error => {
        console.error('Error deleting thumbnail:', error);
        showError('Failed to delete thumbnail');
    });
}

function replaceVideoThumbnail() {
    // Switch to manual upload tab for replacement
    switchVideoUploadTab('manual');
}

function cropVideoThumbnail() {
    if (!currentVideoThumbnailId) {
        showError('No video selected for cropping');
        return;
    }
    
    // Load the current thumbnail image
    const thumbnailImg = document.getElementById('currentVideoThumbnailImg');
    if (!thumbnailImg.src || thumbnailImg.style.display === 'none') {
        showError('No thumbnail available to crop');
        return;
    }
    
    // Open crop modal
    document.getElementById('thumbnailCropModal').style.display = 'block';
    
    // Initialize cropping interface
    initializeCropInterface(thumbnailImg.src);
}

function closeThumbnailCropModal() {
    document.getElementById('thumbnailCropModal').style.display = 'none';
    // Clean up crop interface
    if (window.cropImage) {
        window.cropImage = null;
    }
}

// Advanced Cropping Functions
let cropImage = null;
let cropSelection = { x: 0, y: 0, width: 100, height: 100 };
let cropAspectRatio = 0; // 0 = free form
let isDragging = false;
let dragStart = { x: 0, y: 0 };
let dragMode = 'move'; // 'move' or resize direction

function initializeCropInterface(imageSrc) {
    const canvas = document.getElementById('cropCanvas');
    const ctx = canvas.getContext('2d');
    
    // Load image
    cropImage = new Image();
    cropImage.crossOrigin = 'anonymous';
    cropImage.onload = function() {
        // Set canvas size
        const maxWidth = 600;
        const maxHeight = 400;
        const ratio = Math.min(maxWidth / cropImage.width, maxHeight / cropImage.height);
        
        canvas.width = cropImage.width * ratio;
        canvas.height = cropImage.height * ratio;
        
        // Draw image
        ctx.drawImage(cropImage, 0, 0, canvas.width, canvas.height);
        
        // Initialize crop selection (center 50% of image)
        const margin = 0.25;
        cropSelection = {
            x: canvas.width * margin,
            y: canvas.height * margin,
            width: canvas.width * (1 - 2 * margin),
            height: canvas.height * (1 - 2 * margin)
        };
        
        // Setup crop overlay
        setupCropOverlay();
        updateCropPreview();
        updateCropInputs();
    };
    
    cropImage.src = imageSrc;
}

function setupCropOverlay() {
    const canvas = document.getElementById('cropCanvas');
    const overlay = document.getElementById('cropOverlay');
    const selection = document.getElementById('cropSelection');
    
    // Position overlay to match canvas
    const rect = canvas.getBoundingClientRect();
    overlay.style.width = rect.width + 'px';
    overlay.style.height = rect.height + 'px';
    
    // Position selection
    updateCropSelectionDisplay();
    
    // Add event listeners
    selection.addEventListener('mousedown', handleCropMouseDown);
    document.addEventListener('mousemove', handleCropMouseMove);
    document.addEventListener('mouseup', handleCropMouseUp);
    
    // Add handle event listeners
    document.querySelectorAll('.crop-handle').forEach(handle => {
        handle.addEventListener('mousedown', (e) => {
            e.stopPropagation();
            dragMode = handle.dataset.direction;
            isDragging = true;
            dragStart = { x: e.clientX, y: e.clientY };
        });
    });
}

function updateCropSelectionDisplay() {
    const selection = document.getElementById('cropSelection');
    const canvas = document.getElementById('cropCanvas');
    const canvasRect = canvas.getBoundingClientRect();
    
    const scaleX = canvasRect.width / canvas.width;
    const scaleY = canvasRect.height / canvas.height;
    
    selection.style.left = (cropSelection.x * scaleX) + 'px';
    selection.style.top = (cropSelection.y * scaleY) + 'px';
    selection.style.width = (cropSelection.width * scaleX) + 'px';
    selection.style.height = (cropSelection.height * scaleY) + 'px';
}

function handleCropMouseDown(e) {
    if (!e.target.classList.contains('crop-handle')) {
        dragMode = 'move';
        isDragging = true;
        dragStart = { x: e.clientX, y: e.clientY };
    }
}

function handleCropMouseMove(e) {
    if (!isDragging) return;
    
    const deltaX = e.clientX - dragStart.x;
    const deltaY = e.clientY - dragStart.y;
    const canvas = document.getElementById('cropCanvas');
    const canvasRect = canvas.getBoundingClientRect();
    
    // Convert screen coordinates to canvas coordinates
    const scaleX = canvas.width / canvasRect.width;
    const scaleY = canvas.height / canvasRect.height;
    const scaledDeltaX = deltaX * scaleX;
    const scaledDeltaY = deltaY * scaleY;
    
    let newSelection = { ...cropSelection };
    
    switch (dragMode) {
        case 'move':
            newSelection.x += scaledDeltaX;
            newSelection.y += scaledDeltaY;
            break;
        case 'nw':
            newSelection.x += scaledDeltaX;
            newSelection.y += scaledDeltaY;
            newSelection.width -= scaledDeltaX;
            newSelection.height -= scaledDeltaY;
            break;
        case 'ne':
            newSelection.y += scaledDeltaY;
            newSelection.width += scaledDeltaX;
            newSelection.height -= scaledDeltaY;
            break;
        case 'sw':
            newSelection.x += scaledDeltaX;
            newSelection.width -= scaledDeltaX;
            newSelection.height += scaledDeltaY;
            break;
        case 'se':
            newSelection.width += scaledDeltaX;
            newSelection.height += scaledDeltaY;
            break;
        case 'n':
            newSelection.y += scaledDeltaY;
            newSelection.height -= scaledDeltaY;
            break;
        case 's':
            newSelection.height += scaledDeltaY;
            break;
        case 'e':
            newSelection.width += scaledDeltaX;
            break;
        case 'w':
            newSelection.x += scaledDeltaX;
            newSelection.width -= scaledDeltaX;
            break;
    }
    
    // Apply aspect ratio constraint
    if (cropAspectRatio > 0) {
        if (dragMode.includes('e') || dragMode.includes('w')) {
            newSelection.height = newSelection.width / cropAspectRatio;
        } else if (dragMode.includes('n') || dragMode.includes('s')) {
            newSelection.width = newSelection.height * cropAspectRatio;
        }
    }
    
    // Constrain to canvas bounds
    newSelection.x = Math.max(0, Math.min(newSelection.x, canvas.width - newSelection.width));
    newSelection.y = Math.max(0, Math.min(newSelection.y, canvas.height - newSelection.height));
    newSelection.width = Math.max(10, Math.min(newSelection.width, canvas.width - newSelection.x));
    newSelection.height = Math.max(10, Math.min(newSelection.height, canvas.height - newSelection.y));
    
    cropSelection = newSelection;
    updateCropSelectionDisplay();
    updateCropPreview();
    updateCropInputs();
    
    dragStart = { x: e.clientX, y: e.clientY };
}

function handleCropMouseUp() {
    isDragging = false;
    dragMode = 'move';
}

function setCropAspectRatio(ratio) {
    cropAspectRatio = ratio;
    
    if (ratio > 0) {
        // Adjust current selection to match aspect ratio
        const centerX = cropSelection.x + cropSelection.width / 2;
        const centerY = cropSelection.y + cropSelection.height / 2;
        
        if (cropSelection.width / cropSelection.height > ratio) {
            // Too wide, adjust width
            cropSelection.width = cropSelection.height * ratio;
        } else {
            // Too tall, adjust height
            cropSelection.height = cropSelection.width / ratio;
        }
        
        // Re-center
        cropSelection.x = centerX - cropSelection.width / 2;
        cropSelection.y = centerY - cropSelection.height / 2;
        
        // Constrain to canvas
        const canvas = document.getElementById('cropCanvas');
        cropSelection.x = Math.max(0, Math.min(cropSelection.x, canvas.width - cropSelection.width));
        cropSelection.y = Math.max(0, Math.min(cropSelection.y, canvas.height - cropSelection.height));
        
        updateCropSelectionDisplay();
        updateCropPreview();
        updateCropInputs();
    }
}

function updateCropFromInput() {
    const canvas = document.getElementById('cropCanvas');
    const width = parseInt(document.getElementById('cropWidth').value) || cropSelection.width;
    const height = parseInt(document.getElementById('cropHeight').value) || cropSelection.height;
    const x = parseInt(document.getElementById('cropX').value) || cropSelection.x;
    const y = parseInt(document.getElementById('cropY').value) || cropSelection.y;
    
    cropSelection = {
        x: Math.max(0, Math.min(x, canvas.width - width)),
        y: Math.max(0, Math.min(y, canvas.height - height)),
        width: Math.max(10, Math.min(width, canvas.width)),
        height: Math.max(10, Math.min(height, canvas.height))
    };
    
    updateCropSelectionDisplay();
    updateCropPreview();
}

function updateCropInputs() {
    document.getElementById('cropWidth').value = Math.round(cropSelection.width);
    document.getElementById('cropHeight').value = Math.round(cropSelection.height);
    document.getElementById('cropX').value = Math.round(cropSelection.x);
    document.getElementById('cropY').value = Math.round(cropSelection.y);
}

function updateCropPreview() {
    if (!cropImage) return;
    
    const previewCanvas = document.getElementById('cropPreviewCanvas');
    const previewCtx = previewCanvas.getContext('2d');
    const canvas = document.getElementById('cropCanvas');
    
    // Calculate scale factors
    const scaleX = cropImage.width / canvas.width;
    const scaleY = cropImage.height / canvas.height;
    
    // Set preview canvas size
    previewCanvas.width = cropSelection.width;
    previewCanvas.height = cropSelection.height;
    
    // Apply image effects
    const brightness = document.getElementById('brightnessSlider').value;
    const contrast = document.getElementById('contrastSlider').value;
    const saturation = document.getElementById('saturationSlider').value;
    const blur = document.getElementById('blurSlider').value;
    
    previewCtx.filter = `brightness(${brightness}%) contrast(${contrast}%) saturate(${saturation}%) blur(${blur}px)`;
    
    // Draw cropped image
    previewCtx.drawImage(
        cropImage,
        cropSelection.x * scaleX, cropSelection.y * scaleY,
        cropSelection.width * scaleX, cropSelection.height * scaleY,
        0, 0,
        cropSelection.width, cropSelection.height
    );
    
    // Update preview info
    document.getElementById('previewSize').textContent = `${Math.round(cropSelection.width)}x${Math.round(cropSelection.height)}`;
    document.getElementById('previewAspectRatio').textContent = `${Math.round(cropSelection.width / cropSelection.height * 100) / 100}:1`;
    
    // Estimate file size (rough approximation)
    const pixels = cropSelection.width * cropSelection.height;
    const estimatedSize = Math.round(pixels * 3 / 1024); // Rough JPEG estimate
    document.getElementById('previewFileSize').textContent = `~${estimatedSize}KB`;
    
    // Update slider value displays
    document.getElementById('brightnessValue').textContent = brightness + '%';
    document.getElementById('contrastValue').textContent = contrast + '%';
    document.getElementById('saturationValue').textContent = saturation + '%';
    document.getElementById('blurValue').textContent = blur + 'px';
}

function resetImageEffects() {
    document.getElementById('brightnessSlider').value = 100;
    document.getElementById('contrastSlider').value = 100;
    document.getElementById('saturationSlider').value = 100;
    document.getElementById('blurSlider').value = 0;
    updateCropPreview();
}

function applyImageFilter(filterType) {
    const brightness = document.getElementById('brightnessSlider');
    const contrast = document.getElementById('contrastSlider');
    const saturation = document.getElementById('saturationSlider');
    
    switch (filterType) {
        case 'grayscale':
            saturation.value = 0;
            break;
        case 'sepia':
            brightness.value = 110;
            contrast.value = 90;
            saturation.value = 180;
            break;
        case 'invert':
            brightness.value = 0;
            contrast.value = 200;
            break;
    }
    
    updateCropPreview();
}

function resetCrop() {
    const canvas = document.getElementById('cropCanvas');
    const margin = 0.25;
    cropSelection = {
        x: canvas.width * margin,
        y: canvas.height * margin,
        width: canvas.width * (1 - 2 * margin),
        height: canvas.height * (1 - 2 * margin)
    };
    
    cropAspectRatio = 0;
    resetImageEffects();
    updateCropSelectionDisplay();
    updateCropPreview();
    updateCropInputs();
}

function applyCrop() {
    updateCropPreview();
    showSuccess('Crop applied to preview');
}

function saveCroppedThumbnail() {
    if (!cropImage || !currentVideoThumbnailId) {
        showError('No image or video selected');
        return;
    }
    
    // Convert preview canvas to blob
    const previewCanvas = document.getElementById('cropPreviewCanvas');
    previewCanvas.toBlob((blob) => {
        if (!blob) {
            showError('Failed to generate cropped image');
            return;
        }
        
        // Create form data
        const formData = new FormData();
        formData.append('file', blob, 'cropped_thumbnail.jpg');
        
        // Upload cropped thumbnail
        fetch(`/api/videos/${currentVideoThumbnailId}/thumbnail/upload`, {
            method: 'POST',
            body: formData
        })
        .then(response => response.json())
        .then(data => {
            if (data.error) {
                showError('Failed to save cropped thumbnail: ' + data.error);
            } else {
                showSuccess('Cropped thumbnail saved successfully');
                closeThumbnailCropModal();
                loadVideoThumbnailInfo();
                refreshVideoDisplayThumbnail();
            }
        })
        .catch(error => {
            console.error('Error saving cropped thumbnail:', error);
            showError('Error saving cropped thumbnail');
        });
    }, 'image/jpeg', 0.9);
}

function refreshVideoDisplayThumbnail() {
    // Refresh the thumbnail in the main video grid
    const videoCard = document.querySelector(`[data-video-id="${currentVideoThumbnailId}"]`);
    if (videoCard) {
        const thumbnailImg = videoCard.querySelector('img');
        if (thumbnailImg) {
            // Update with cache busting
            thumbnailImg.src = `/api/videos/${currentVideoThumbnailId}/thumbnail?t=${Date.now()}`;
        }
    }
    
    // Also refresh the video list if we're currently searching
    if (window.searchActive) {
        performSearch();
    } else {
        loadVideos();
    }
}

// Close thumbnail modal when clicking outside
window.addEventListener('click', function(event) {
    const thumbnailModal = document.getElementById('videoThumbnailModal');
    if (event.target === thumbnailModal) {
        closeVideoThumbnailModal();
    }
});

// Enhanced Bulk Actions Functions
function toggleBulkActionsPanel() {
    const panel = document.getElementById('bulkActionsPanel');
    if (panel.style.display === 'none' || panel.style.display === '') {
        panel.style.display = 'block';
        updateBulkButtonStates();
    } else {
        panel.style.display = 'none';
    }
}

function closeBulkActionsPanel() {
    document.getElementById('bulkActionsPanel').style.display = 'none';
}

function switchBulkTab(tabName) {
    // Hide all tab contents
    const tabContents = document.querySelectorAll('.tab-content');
    tabContents.forEach(content => content.classList.remove('active'));
    
    // Deactivate all tab buttons
    const tabButtons = document.querySelectorAll('.tab-button');
    tabButtons.forEach(button => button.classList.remove('active'));
    
    // Show selected tab content
    document.getElementById(`bulk${tabName.charAt(0).toUpperCase() + tabName.slice(1)}Tab`).classList.add('active');
    
    // Activate selected tab button
    event.target.classList.add('active');
    
    updateBulkButtonStates();
}

function updateBulkButtonStates() {
    const selectedCount = document.querySelectorAll('.video-checkbox:checked').length;
    const bulkButtons = document.querySelectorAll('.bulk-btn');
    
    bulkButtons.forEach(button => {
        button.disabled = selectedCount === 0;
    });
}

function getSelectedVideoIds() {
    const selectedCheckboxes = document.querySelectorAll('.video-checkbox:checked');
    return Array.from(selectedCheckboxes).map(checkbox => parseInt(checkbox.value));
}

// Enhanced bulk progress tracking
let bulkOperationState = {
    total: 0,
    completed: 0,
    failed: 0,
    currentOperation: '',
    startTime: null,
    details: []
};

function showBulkProgress(text, total = 0) {
    const progressDiv = document.getElementById('bulkProgress');
    const progressText = document.getElementById('bulkProgressText');
    const progressFill = document.getElementById('bulkProgressFill');
    
    // Initialize operation state
    bulkOperationState = {
        total: total,
        completed: 0,
        failed: 0,
        currentOperation: text,
        startTime: new Date(),
        details: []
    };
    
    const displayText = text + (total > 0 ? ` (0/${total})` : ' - Preparing...');
    progressText.innerHTML = `
        <div class="progress-main">${displayText}</div>
        <div class="progress-details" id="bulkProgressDetails" style="font-size: 12px; opacity: 0.8; margin-top: 4px;"></div>
    `;
    progressFill.style.width = '0%';
    progressDiv.style.display = 'block';
}

function updateBulkProgress(percentage, text, details = null) {
    const progressText = document.getElementById('bulkProgressText');
    const progressFill = document.getElementById('bulkProgressFill');
    const progressDetails = document.getElementById('bulkProgressDetails');
    
    // Legacy support for simple percentage updates
    if (typeof percentage === 'number') {
        progressFill.style.width = percentage + '%';
        if (text) {
            progressText.querySelector('.progress-main').textContent = text;
        }
        return;
    }
    
    // Enhanced progress update with detailed tracking
    const { completed = 0, failed = 0, total = 0, currentItem = '', operation = '' } = percentage;
    
    bulkOperationState.completed = completed;
    bulkOperationState.failed = failed;
    if (total > 0) bulkOperationState.total = total;
    if (details) bulkOperationState.details.push(details);
    
    const processed = completed + failed;
    const progressPercentage = bulkOperationState.total > 0 ? Math.round((processed / bulkOperationState.total) * 100) : 0;
    
    // Update progress bar
    progressFill.style.width = `${progressPercentage}%`;
    
    // Build status text
    let statusText = operation || bulkOperationState.currentOperation;
    if (bulkOperationState.total > 0) {
        statusText += ` (${processed}/${bulkOperationState.total})`;
        if (failed > 0) {
            statusText += ` - ${failed} failed`;
        }
    }
    
    // Update main progress text
    progressText.querySelector('.progress-main').textContent = statusText;
    
    // Update details
    if (progressDetails) {
        let detailText = '';
        
        if (currentItem) {
            detailText += `Current: ${currentItem}`;
        }
        
        // Add time estimate for operations with progress
        if (bulkOperationState.total > 0 && processed > 0 && processed < bulkOperationState.total) {
            const elapsed = (new Date() - bulkOperationState.startTime) / 1000;
            const rate = processed / elapsed;
            const remaining = bulkOperationState.total - processed;
            const estimate = Math.ceil(remaining / rate);
            
            if (estimate > 5) {
                detailText += detailText ? ` • ~${estimate}s remaining` : `~${estimate}s remaining`;
            }
        }
        
        // Show success rate for completed operations
        if (processed > 0 && detailText) {
            const successRate = Math.round((completed / processed) * 100);
            detailText += ` • ${successRate}% success rate`;
        }
        
        progressDetails.textContent = detailText;
    }
}

function hideBulkProgress() {
    const progressDiv = document.getElementById('bulkProgress');
    progressDiv.style.display = 'none';
    
    // Reset state
    bulkOperationState = { total: 0, completed: 0, failed: 0, currentOperation: '', startTime: null, details: [] };
}

// Bulk Actions Functions
function bulkDownloadSelected() {
    const videoIds = getSelectedVideoIds();
    if (videoIds.length === 0) {
        showError('No videos selected');
        return;
    }
    
    showBulkProgress('Initiating downloads...', videoIds.length);
    
    fetch('/api/videos/bulk/download', {
        method: 'POST',
        headers: {
            'Content-Type': 'application/json'
        },
        body: JSON.stringify({
            video_ids: videoIds
        })
    })
    .then(response => response.json())
    .then(data => {
        hideBulkProgress();
        if (data.error) {
            showError('Error initiating downloads: ' + data.error);
        } else {
            showSuccess(`Successfully initiated ${data.queued_count} downloads`);
            if (data.failed_count > 0) {
                showWarning(`Failed to queue ${data.failed_count} videos`);
            }
            loadVideos();
        }
    })
    .catch(error => {
        hideBulkProgress();
        console.error('Error:', error);
        showError('Error initiating bulk downloads');
    });
}

function bulkDeleteSelected() {
    const videoIds = getSelectedVideoIds();
    if (videoIds.length === 0) {
        showError('No videos selected');
        return;
    }
    
    const confirmed = confirm(`Are you sure you want to delete ${videoIds.length} selected video(s)?\n\nThis action cannot be undone.`);
    
    if (confirmed) {
        showBulkProgress('Deleting videos...', videoIds.length);
        
        fetch('/api/videos/bulk/delete', {
            method: 'POST',
            headers: {
                'Content-Type': 'application/json'
            },
            body: JSON.stringify({
                video_ids: videoIds
            })
        })
        .then(response => response.json())
        .then(data => {
            hideBulkProgress();
            if (data.deleted_count > 0) {
                showSuccess(`Successfully deleted ${data.deleted_count} video(s)`);
            }
            if (data.failed_count > 0) {
                showWarning(`Failed to delete ${data.failed_count} video(s)`);
            }
            loadVideos();
            updateSelectedCount();
        })
        .catch(error => {
            hideBulkProgress();
            console.error('Error:', error);
            showError('Error deleting videos');
        });
    }
}

function bulkRefreshMetadata() {
    const videoIds = getSelectedVideoIds();
    if (videoIds.length === 0) {
        showError('No videos selected');
        return;
    }
    
    const confirmed = confirm(`Refresh metadata from IMVDb for ${videoIds.length} selected video(s)? This will update year, directors, producers, and thumbnail information.`);
    
    if (confirmed) {
        showBulkProgress('Refreshing metadata...');
        
        fetch('/api/videos/bulk/refresh-metadata', {
            method: 'POST',
            headers: {
                'Content-Type': 'application/json'
            },
            body: JSON.stringify({
                video_ids: videoIds
            })
        })
        .then(response => response.json())
        .then(data => {
            hideBulkProgress();
            if (data.updated_count > 0) {
                showSuccess(`Successfully refreshed metadata for ${data.updated_count} video(s)`);
            }
            if (data.failed_count > 0) {
                showWarning(`Failed to refresh metadata for ${data.failed_count} video(s)`);
            }
            if (data.skipped_count > 0) {
                showInfo(`Skipped ${data.skipped_count} video(s) - no IMVDb ID available`);
            }
            loadVideos();
            updateSelectedCount();
        })
        .catch(error => {
            hideBulkProgress();
            console.error('Error:', error);
            showError('Error refreshing metadata');
        });
    }
}

function bulkSetStatus(status) {
    const videoIds = getSelectedVideoIds();
    if (videoIds.length === 0) {
        showError('No videos selected');
        return;
    }
    
    showBulkProgress(`Setting status to ${status}...`);
    
    fetch('/api/videos/bulk/status', {
        method: 'POST',
        headers: {
            'Content-Type': 'application/json'
        },
        body: JSON.stringify({
            video_ids: videoIds,
            status: status
        })
    })
    .then(response => response.json())
    .then(data => {
        hideBulkProgress();
        if (data.error) {
            showError('Error updating status: ' + data.error);
        } else {
            showSuccess(`Successfully updated status for ${data.updated_count} videos`);
            loadVideos();
        }
    })
    .catch(error => {
        hideBulkProgress();
        console.error('Error:', error);
        showError('Error updating video status');
    });
}

function applyBulkEdit() {
    const videoIds = getSelectedVideoIds();
    if (videoIds.length === 0) {
        showError('No videos selected');
        return;
    }
    
    const updates = {};
    
    // Collect changes
    const artistChange = document.getElementById('bulkArtistChange').value.trim();
    const yearChange = document.getElementById('bulkYearChange').value.trim();
    const statusChange = document.getElementById('bulkStatusChange').value;
    const priorityChange = document.getElementById('bulkPriorityChange').value;
    
    if (artistChange) updates.artist_name = artistChange;
    if (yearChange) updates.year = parseInt(yearChange);
    if (statusChange) updates.status = statusChange;
    if (priorityChange) updates.priority = priorityChange;
    
    if (Object.keys(updates).length === 0) {
        showError('No changes specified');
        return;
    }
    
    showBulkProgress('Applying bulk edits...');
    
    fetch('/api/videos/bulk/edit', {
        method: 'POST',
        headers: {
            'Content-Type': 'application/json'
        },
        body: JSON.stringify({
            video_ids: videoIds,
            updates: updates
        })
    })
    .then(response => response.json())
    .then(data => {
        hideBulkProgress();
        if (data.error) {
            showError('Error applying bulk edits: ' + data.error);
        } else {
            showSuccess(`Successfully updated ${data.updated_count} videos`);
            loadVideos();
            
            // Clear form
            document.getElementById('bulkArtistChange').value = '';
            document.getElementById('bulkYearChange').value = '';
            document.getElementById('bulkStatusChange').value = '';
            document.getElementById('bulkPriorityChange').value = '';
        }
    })
    .catch(error => {
        hideBulkProgress();
        console.error('Error:', error);
        showError('Error applying bulk edits');
    });
}

function bulkOrganizeFiles() {
    const videoIds = getSelectedVideoIds();
    if (videoIds.length === 0) {
        showError('No videos selected');
        return;
    }
    
    const options = {
        create_folders: document.getElementById('bulkCreateFolders').checked,
        rename_files: document.getElementById('bulkRenameFiles').checked,
        remove_duplicates: document.getElementById('bulkRemoveDuplicates').checked
    };
    
    showBulkProgress('Organizing files...');
    
    fetch('/api/videos/bulk/organize', {
        method: 'POST',
        headers: {
            'Content-Type': 'application/json'
        },
        body: JSON.stringify({
            video_ids: videoIds,
            options: options
        })
    })
    .then(response => response.json())
    .then(data => {
        hideBulkProgress();
        if (data.error) {
            showError('Error organizing files: ' + data.error);
        } else {
            showSuccess(`Successfully organized ${data.organized_count} files`);
            if (data.failed_count > 0) {
                showWarning(`Failed to organize ${data.failed_count} files`);
            }
            loadVideos();
        }
    })
    .catch(error => {
        hideBulkProgress();
        console.error('Error:', error);
        showError('Error organizing files');
    });
}

function bulkCheckQuality() {
    const videoIds = getSelectedVideoIds();
    if (videoIds.length === 0) {
        showError('No videos selected');
        return;
    }
    
    showBulkProgress('Checking video quality...', videoIds.length);
    
    fetch('/api/videos/bulk/quality-check', {
        method: 'POST',
        headers: {
            'Content-Type': 'application/json'
        },
        body: JSON.stringify({
            video_ids: videoIds
        })
    })
    .then(response => {
        if (!response.ok) {
            if (response.status === 404) {
                throw new Error('Quality check feature is not available (endpoint not found)');
            }
            throw new Error(`HTTP error! status: ${response.status}`);
        }
        const contentType = response.headers.get('content-type');
        if (contentType && contentType.includes('application/json')) {
            return response.json();
        } else {
            return response.text().then(text => {
                throw new Error(`Expected JSON but received: ${text.substring(0, 200)}...`);
            });
        }
    })
    .then(data => {
        hideBulkProgress();
        if (data.error) {
            showError('Error checking quality: ' + data.error);
        } else {
            showSuccess(`Quality check completed for ${data.checked_count} videos. Found ${data.issues_count || 0} quality issues.`);
            // Refresh the video list to show updated quality info
            refreshVideos();
        }
    })
    .catch(error => {
        hideBulkProgress();
        console.error('Error checking quality:', error);
        showError('Error checking quality: ' + error.message);
    });
}

function bulkUpgradeQuality() {
    const videoIds = getSelectedVideoIds();
    if (videoIds.length === 0) {
        showError('No videos selected');
        return;
    }
    
    if (!confirm(`Are you sure you want to upgrade the quality of ${videoIds.length} selected video${videoIds.length > 1 ? 's' : ''}? This will re-download higher quality versions.`)) {
        return;
    }
    
    showBulkProgress('Upgrading video quality...', videoIds.length);
    
    fetch('/api/videos/bulk/upgrade-quality', {
        method: 'POST',
        headers: {
            'Content-Type': 'application/json'
        },
        body: JSON.stringify({
            video_ids: videoIds
        })
    })
    .then(response => {
        if (!response.ok) {
            if (response.status === 404) {
                throw new Error('Quality upgrade feature is not available (endpoint not found)');
            }
            throw new Error(`HTTP error! status: ${response.status}`);
        }
        const contentType = response.headers.get('content-type');
        if (contentType && contentType.includes('application/json')) {
            return response.json();
        } else {
            return response.text().then(text => {
                throw new Error(`Expected JSON but received: ${text.substring(0, 200)}...`);
            });
        }
    })
    .then(data => {
        hideBulkProgress();
        if (data.error) {
            showError('Error upgrading quality: ' + data.error);
        } else {
            showSuccess(`Quality upgrade initiated for ${data.queued_count} videos.`);
            refreshVideos();
        }
    })
    .catch(error => {
        hideBulkProgress();
        console.error('Error upgrading quality:', error);
        showError('Error upgrading quality: ' + error.message);
    });
}

function bulkTranscode() {
    const videoIds = getSelectedVideoIds();
    if (videoIds.length === 0) {
        showError('No videos selected');
        return;
    }
    
    if (!confirm(`Are you sure you want to transcode ${videoIds.length} selected video${videoIds.length > 1 ? 's' : ''}? This process may take a long time.`)) {
        return;
    }
    
    showBulkProgress('Starting transcode jobs...', videoIds.length);
    
    fetch('/api/videos/bulk/transcode', {
        method: 'POST',
        headers: {
            'Content-Type': 'application/json'
        },
        body: JSON.stringify({
            video_ids: videoIds
        })
    })
    .then(response => {
        if (!response.ok) {
            if (response.status === 404) {
                throw new Error('Transcode feature is not available (endpoint not found)');
            }
            throw new Error(`HTTP error! status: ${response.status}`);
        }
        const contentType = response.headers.get('content-type');
        if (contentType && contentType.includes('application/json')) {
            return response.json();
        } else {
            return response.text().then(text => {
                throw new Error(`Expected JSON but received: ${text.substring(0, 200)}...`);
            });
        }
    })
    .then(data => {
        hideBulkProgress();
        if (data.error) {
            showError('Error starting transcode: ' + data.error);
        } else {
            showSuccess(`Transcode jobs started for ${data.queued_count} videos.`);
            refreshVideos();
        }
    })
    .catch(error => {
        hideBulkProgress();
        console.error('Error starting transcode:', error);
        showError('Error starting transcode: ' + error.message);
    });
}

// Selection helper functions
function selectByStatus() {
    const status = prompt('Select videos by status (WANTED, DOWNLOADING, DOWNLOADED, IGNORED, FAILED):');
    if (!status) return;
    
    const videoCards = document.querySelectorAll('.video-card');
    videoCards.forEach(card => {
        const statusText = card.querySelector('.video-info p:nth-child(3)').textContent;
        const checkbox = card.querySelector('.video-checkbox');
        
        if (statusText.includes(status.toUpperCase())) {
            checkbox.checked = true;
        }
    });
    
    updateSelectedCount();
}

function selectByArtist() {
    const artist = prompt('Select videos by artist:');
    if (!artist) return;
    
    const videoCards = document.querySelectorAll('.video-card');
    videoCards.forEach(card => {
        const artistText = card.querySelector('.video-info p:nth-child(2)').textContent;
        const checkbox = card.querySelector('.video-checkbox');
        
        if (artistText.toLowerCase().includes(artist.toLowerCase())) {
            checkbox.checked = true;
        }
    });
    
    updateSelectedCount();
}

function selectByYear() {
    const year = prompt('Select videos by year:');
    if (!year) return;
    
    const videoCards = document.querySelectorAll('.video-card');
    videoCards.forEach(card => {
        const yearElement = card.querySelector('.video-info p:nth-child(4)');
        const checkbox = card.querySelector('.video-checkbox');
        
        if (yearElement && yearElement.textContent.includes(year)) {
            checkbox.checked = true;
        }
    });
    
    updateSelectedCount();
}

function deselectAll() {
    const checkboxes = document.querySelectorAll('.video-checkbox');
    checkboxes.forEach(checkbox => checkbox.checked = false);
    document.getElementById('selectAllVideos').checked = false;
    updateSelectedCount();
}

// Update the existing updateSelectedCount function to work with new bulk actions
function updateSelectedCount() {
    const selectedCheckboxes = document.querySelectorAll('.video-checkbox:checked');
    const count = selectedCheckboxes.length;
    
    document.getElementById('selectedCount').textContent = count;
    
    // Update legacy delete button
    const deleteBtn = document.getElementById('deleteSelectedBtn');
    if (deleteBtn) {
        deleteBtn.disabled = count === 0;
    }
    
    // Update bulk action buttons
    updateBulkButtonStates();
    
    // Update select all checkbox state
    const selectAllCheckbox = document.getElementById('selectAllVideos');
    const videoCheckboxes = document.querySelectorAll('.video-checkbox');
    
    if (count === 0) {
        selectAllCheckbox.indeterminate = false;
        selectAllCheckbox.checked = false;
    } else if (count === videoCheckboxes.length) {
        selectAllCheckbox.indeterminate = false;
        selectAllCheckbox.checked = true;
    } else {
        selectAllCheckbox.indeterminate = true;
    }
}

// Close bulk actions panel when clicking outside
window.addEventListener('click', function(event) {
    const bulkPanel = document.getElementById('bulkActionsPanel');
    const bulkButton = document.getElementById('bulkActionsToggle');
    
    if (event.target === bulkPanel) {
        closeBulkActionsPanel();
    }
});

// Pagination Functions
// Old updatePaginationControls function removed - replaced by updatePagination

function nextPage() {
    if (currentPage < totalPages) {
        loadVideos(currentPage + 1, pageSize);
        // Scroll to top
        window.scrollTo({ top: 0, behavior: 'smooth' });
    }
}

function previousPage() {
    if (currentPage > 1) {
        loadVideos(currentPage - 1, pageSize);
        // Scroll to top
        window.scrollTo({ top: 0, behavior: 'smooth' });
    }
}

function goToPage(page) {
    const pageNum = parseInt(page);
    if (pageNum >= 1 && pageNum <= totalPages && pageNum !== currentPage) {
        loadVideos(pageNum, pageSize);
        // Scroll to top
        window.scrollTo({ top: 0, behavior: 'smooth' });
    } else {
        // Reset invalid input
        document.getElementById('pageInputTop').value = currentPage;
        document.getElementById('pageInputBottom').value = currentPage;
    }
}

function changePageSize(newSize) {
    const size = parseInt(newSize);
    if (size !== pageSize) {
        pageSize = size;
        // Reset to page 1 when changing page size
        loadVideos(1, pageSize, true);
        // Scroll to top
        window.scrollTo({ top: 0, behavior: 'smooth' });
    }
}

// Display videos in the grid
function displayVideos(videos) {
    const grid = document.getElementById('videos-grid');
    
    if (videos && videos.length > 0) {
        try {
            grid.innerHTML = videos.map(video => {
                // Safely escape and validate video data
                const safeVideo = {
                    id: video.id || '',
                    title: escapeHtml(video.title || 'Unknown Title'),
                    artist_name: escapeHtml(video.artist_name || 'Unknown'),
                    status: escapeHtml(video.status || 'UNKNOWN'),
                    year: video.year || null
                };
                
                return `
                    <div class="video-card">
                        <div class="video-select">
                            <input type="checkbox" class="video-checkbox" value="${safeVideo.id}" onchange="updateSelectedCount()">
                        </div>
                        <div class="video-thumbnail" data-video-id="${safeVideo.id}" data-action="play">
                            <img src="/api/videos/${safeVideo.id}/thumbnail" 
                                 alt="${safeVideo.title}" onerror="this.src='/static/placeholder-video.png'">
                            <div class="play-overlay">
                                <div class="play-button">▶</div>
                            </div>
                        </div>
                        <div class="video-info">
                            <h3>${safeVideo.title}</h3>
                            <p>Artist: ${safeVideo.artist_name}</p>
                            <p>Status: ${safeVideo.status}</p>
                            ${safeVideo.year ? `<p>Year: ${safeVideo.year}</p>` : ''}
                        </div>
                        <div class="video-actions">
                            <button data-video-id="${safeVideo.id}" data-action="view" class="btn-icon" title="View Details">
                                <i class="icon-eye"></i>
                            </button>
                            <button data-video-id="${safeVideo.id}" data-action="edit" class="btn-icon" title="Edit Video">
                                <i class="icon-edit"></i>
                            </button>
                            <button data-video-id="${safeVideo.id}" data-action="refresh-metadata" class="btn-icon" title="Refresh Metadata">
                                <i class="icon-refresh"></i>
                            </button>
                            ${safeVideo.status === 'WANTED' ? 
                                `<button data-video-id="${safeVideo.id}" data-action="download" class="btn-icon" title="Download Video">
                                    <i class="icon-download"></i>
                                </button>` : 
                                ''}
                            <button data-video-id="${safeVideo.id}" data-action="delete" class="btn-icon btn-danger" title="Delete Video">
                                <i class="icon-trash"></i>
                            </button>
                        </div>
                    </div>
                `;
            }).join('');
        } catch (error) {
            console.error('Error rendering videos:', error);
            grid.innerHTML = '<div class="error-message">Error displaying videos. Please refresh the page.</div>';
        }
    } else {
        grid.innerHTML = '<p>No videos found.</p>';
    }
}

// Helper function to escape HTML and prevent XSS
function escapeHtml(text) {
    if (typeof text !== 'string') {
        return String(text || '');
    }
    
    const div = document.createElement('div');
    div.textContent = text;
    return div.innerHTML;
}

// Update pagination controls based on API response
function updatePagination(data) {
    const totalVideos = data.total || 0;
    const currentTotal = data.count || 0;
    
    // Calculate pagination values
    totalPages = Math.ceil(totalVideos / pageSize);
    const startIndex = totalVideos > 0 ? ((currentPage - 1) * pageSize) + 1 : 0;
    const endIndex = Math.min(currentPage * pageSize, totalVideos);
    
    // Update pagination info displays
    const topInfo = document.getElementById('videoCountInfo');
    const bottomInfo = document.getElementById('videoCountInfoBottom');
    const infoText = `Showing ${startIndex}-${endIndex} of ${totalVideos} videos`;
    
    if (topInfo) topInfo.textContent = infoText;
    if (bottomInfo) bottomInfo.textContent = infoText;
    
    // Update total pages displays
    document.getElementById('totalPagesTop').textContent = totalPages;
    document.getElementById('totalPagesBottom').textContent = totalPages;
    
    // Update page inputs
    document.getElementById('pageInputTop').value = currentPage;
    document.getElementById('pageInputBottom').value = currentPage;
    document.getElementById('pageInputTop').max = totalPages;
    document.getElementById('pageInputBottom').max = totalPages;
    
    // Update page size display
    document.getElementById('currentPageSize').textContent = pageSize;
    document.getElementById('pageSizeSelect').value = pageSize;
    
    // Update button states
    const hasPrevious = currentPage > 1;
    const hasNext = currentPage < totalPages;
    
    document.getElementById('prevPageTop').disabled = !hasPrevious;
    document.getElementById('prevPageBottom').disabled = !hasPrevious;
    document.getElementById('nextPageTop').disabled = !hasNext;
    document.getElementById('nextPageBottom').disabled = !hasNext;
    
    // Show pagination controls when we have videos (even if only one page)
    const showPagination = totalVideos > 0;
    document.getElementById('topPagination').style.display = showPagination ? 'flex' : 'none';
    document.getElementById('bottomPagination').style.display = showPagination ? 'flex' : 'none';
    
    console.log(`Pagination updated: page ${currentPage} of ${totalPages}, showing ${startIndex}-${endIndex} of ${totalVideos} videos`);
}

// Core video loading function with proper authentication
async function loadVideos(page = 1, size = 50, resetPage = false) {
    console.log(`Loading videos: page=${page}, size=${size}`);
    
    // Update pagination state
    if (resetPage) {
        currentPage = 1;
    } else {
        currentPage = page;
    }
    pageSize = size;
    
    try {
        // Show loading state
        const grid = document.getElementById('videos-grid');
        if (grid) {
            grid.innerHTML = '<div class="loading-spinner">Loading videos...</div>';
        }
        
        // Build API URL with pagination
        const params = new URLSearchParams({
            limit: pageSize,
            offset: (currentPage - 1) * pageSize,
            sort: 'title',
            order: 'asc'
        });
        
        // Make authenticated API request - credentials: 'same-origin' includes session cookies
        const response = await fetch(`/api/videos?${params.toString()}`, {
            method: 'GET',
            credentials: 'same-origin',
            headers: {
                'Content-Type': 'application/json'
            }
        });
        
        if (!response.ok) {
            if (response.status === 401) {
                // Handle authentication required
                window.location.href = '/simple-login';
                return;
            }
            throw new Error(`HTTP error! status: ${response.status}`);
        }
        
        const data = await response.json();
        console.log('Videos loaded:', data);
        
        // Validate response data structure
        if (!data || typeof data !== 'object') {
            throw new Error('Invalid response format from server');
        }
        
        // Ensure videos is an array
        const videos = Array.isArray(data.videos) ? data.videos : [];
        
        // Filter out any malformed video entries
        const validVideos = videos.filter(video => {
            if (!video || typeof video !== 'object') return false;
            if (!video.id) return false;
            return true;
        });
        
        console.log(`Displaying ${validVideos.length} valid videos out of ${videos.length} total`);
        
        // Display videos
        displayVideos(validVideos);
        
        // Update pagination
        updatePagination(data);
        
        // Update selected count
        updateSelectedCount();
        
    } catch (error) {
        showEnhancedError(error, 'loading videos');
        const grid = document.getElementById('videos-grid');
        if (grid) {
            const errorInfo = categorizeError(error, 'loading videos');
            grid.innerHTML = `
                <div class="error-message">
                    <div class="error-title">${errorInfo.message}</div>
                    ${errorInfo.guidance ? `<div class="error-guidance">${errorInfo.guidance}</div>` : ''}
                    <button onclick="loadVideos()" class="btn btn-primary retry-btn">🔄 Retry</button>
                </div>
            `;
        }
        
        // Hide pagination on error
        document.getElementById('topPagination').style.display = 'none';
        document.getElementById('bottomPagination').style.display = 'none';
    }
}

// Provide global function for refreshing videos with current pagination
window.refreshVideosWithPagination = function() {
    loadVideos(currentPage, pageSize);
};

// Backward compatibility function for existing refresh buttons
window.refreshVideos = function() {
    loadVideos(currentPage, pageSize);
};

// Toggle search panel visibility - make globally accessible
window.toggleSearchPanel = function() {
    const searchPanel = document.getElementById('searchPanel');
    if (searchPanel) {
        const isVisible = searchPanel.style.display !== 'none';
        searchPanel.style.display = isVisible ? 'none' : 'block';
        
        // Focus on search input when panel is shown
        if (!isVisible) {
            const searchInput = document.getElementById('searchQuery');
            if (searchInput) {
                setTimeout(() => searchInput.focus(), 100);
            }
        }
    }
};

// Update other functions to use the new pagination-aware reload
function refreshVideoList() {
    loadVideos(currentPage, pageSize);
}

// Initialize videos when page loads
document.addEventListener('DOMContentLoaded', function() {
    console.log('Videos page loaded, initializing...');
    loadVideos();
});

// Event delegation for video actions
document.addEventListener('click', function(event) {
    const target = event.target.closest('[data-action]');
    if (!target) return;
    
    const action = target.dataset.action;
    const videoId = target.dataset.videoId;
    
    if (!videoId) return;
    
    switch(action) {
        case 'play':
            playVideoById(videoId);
            break;
        case 'view':
            viewVideo(videoId);
            break;
        case 'edit':
            editVideo(videoId);
            break;
        case 'refresh-metadata':
            refreshVideoMetadata(videoId);
            break;
        case 'download':
            downloadVideo(videoId);
            break;
        case 'delete':
            deleteVideo(videoId);
            break;
    }
});

// Helper function to get video data and play it
async function playVideoById(videoId) {
    try {
        const response = await fetch(`/api/videos/${videoId}`, {
            credentials: 'same-origin'
        });
        
        if (!response.ok) {
            throw new Error(`HTTP error! status: ${response.status}`);
        }
        
        const video = await response.json();
        playVideo(video.id, video.title, video.local_path, video.video_url);
    } catch (error) {
        console.error('Error fetching video for playback:', error);
        showError('Error loading video for playback');
    }
}
</script>

<!-- Include shared Add Video modal component -->
{% include 'components/add_video_modal.html' %}

<!-- UI Enhancement Scripts - DISABLED: Causing loading issues and notification spam -->
<!-- 
<script src="{{ url_for('frontend.js_files', filename='ui-enhancements.js') }}"></script>
<script src="{{ url_for('frontend.js_files', filename='video-management-enhanced.js') }}"></script>
<script src="{{ url_for('frontend.js_files', filename='virtualization-engine.js') }}"></script>
<script src="{{ url_for('frontend.js_files', filename='video-virtualization-integration.js') }}"></script>
-->

<script>
// Duplicate Video Merge Dialog Functions
function showDuplicateVideoDialog(duplicateData, originalContent, videoCard) {
    // Restore original video card content
    videoCard.innerHTML = originalContent;
    
    // Create and show merge modal
    const modal = document.createElement('div');
    modal.className = 'modal';
    modal.id = 'duplicateVideoModal';
    modal.innerHTML = `
        <div class="modal-content">
            <span class="close" onclick="hideDuplicateVideoModal()">&times;</span>
            <h2>🔀 Duplicate Video Found</h2>
            <div class="merge-content">
                <p><strong>A video with the same IMVDb ID already exists!</strong></p>
                <p>These videos appear to be duplicates. You can choose to merge them:</p>
                
                <div class="duplicate-video-comparison">
                    <div class="video-option">
                        <input type="radio" name="primaryVideo" value="${duplicateData.current_video.id}" id="current_video" checked>
                        <label for="current_video">
                            <strong>Current Video (${duplicateData.current_video.id})</strong><br>
                            Title: ${duplicateData.current_video.title}<br>
                            Artist: ${duplicateData.current_video.artist}
                        </label>
                    </div>
                    
                    <div class="video-option">
                        <input type="radio" name="primaryVideo" value="${duplicateData.duplicate_video.id}" id="existing_video">
                        <label for="existing_video">
                            <strong>Existing Video (${duplicateData.duplicate_video.id})</strong><br>
                            Title: ${duplicateData.duplicate_video.title}<br>
                            Artist: ${duplicateData.duplicate_video.artist}
                        </label>
                    </div>
                </div>
                
                <div class="merge-actions">
                    <button onclick="performVideoMerge('${duplicateData.current_video.id}', '${duplicateData.duplicate_video.id}')" class="btn btn-primary" id="performVideoMergeBtn">Merge Videos</button>
                    <button onclick="hideDuplicateVideoModal()" class="btn btn-secondary">Skip Merge</button>
                </div>
            </div>
        </div>
    `;
    
    document.body.appendChild(modal);
    modal.style.display = 'block';
}

function hideDuplicateVideoModal() {
    const modal = document.getElementById('duplicateVideoModal');
    if (modal) {
        modal.remove();
    }
}

function performVideoMerge(currentVideoId, duplicateVideoId) {
    const primaryVideoId = document.querySelector('input[name="primaryVideo"]:checked').value;
    const duplicateIds = primaryVideoId === currentVideoId ? [duplicateVideoId] : [currentVideoId];
    
    const mergeBtn = document.getElementById('performVideoMergeBtn');
    const originalText = mergeBtn.textContent;
    mergeBtn.textContent = 'Merging...';
    mergeBtn.disabled = true;
    
    fetch('/api/videos/duplicates/merge', {
        method: 'POST',
        headers: {
            'Content-Type': 'application/json',
        },
        body: JSON.stringify({
            primary_id: primaryVideoId,
            duplicate_ids: duplicateIds,
            merge_strategy: 'merge_data'
        })
    })
    .then(response => response.json())
    .then(result => {
        if (result.error) {
            showError('Error: ' + result.error);
            mergeBtn.textContent = originalText;
            mergeBtn.disabled = false;
        } else {
            showSuccess(`Successfully merged duplicate videos!`);
            hideDuplicateVideoModal();
            // Refresh the page to show updated data
            loadVideos();
        }
    })
    .catch(error => {
        console.error('Error merging videos:', error);
        showError('Error merging videos');
        mergeBtn.textContent = originalText;
        mergeBtn.disabled = false;
    });
}
</script>

{% endblock %}<|MERGE_RESOLUTION|>--- conflicted
+++ resolved
@@ -1018,7 +1018,6 @@
         console.error('Error saving search preset:', error);
         showToast('Error saving search preset', 'error');
     }
-<<<<<<< HEAD
 }
 
 function generatePresetDescription(filters) {
@@ -1153,142 +1152,6 @@
     }
 }
 
-=======
-}
-
-function generatePresetDescription(filters) {
-    const activeFilters = [];
-    
-    if (filters.status) activeFilters.push(`Status: ${filters.status}`);
-    if (filters.quality) activeFilters.push(`Quality: ${filters.quality}`);
-    if (filters.genre) activeFilters.push(`Genre: ${filters.genre}`);
-    if (filters.artist) activeFilters.push(`Artist: ${filters.artist}`);
-    if (filters.keywords) activeFilters.push(`Keywords: ${filters.keywords}`);
-    if (filters.source) activeFilters.push(`Source: ${filters.source}`);
-    if (filters.duration_min || filters.duration_max) {
-        const durationText = `Duration: ${filters.duration_min || '0'} - ${filters.duration_max || '∞'} mins`;
-        activeFilters.push(durationText);
-    }
-    if (filters.date_from || filters.date_to) {
-        const dateText = `Date: ${filters.date_from || 'Any'} to ${filters.date_to || 'Any'}`;
-        activeFilters.push(dateText);
-    }
-    
-    return activeFilters.length > 0 ? activeFilters.join(', ') : 'Custom filter preset';
-}
-
-function loadVideoSearchPreset(presetName) {
-    try {
-        const presets = JSON.parse(localStorage.getItem('videoSearchPresets') || '{}');
-        const preset = presets[presetName];
-        
-        if (!preset) {
-            showToast('Search preset not found', 'error');
-            return;
-        }
-        
-        // Apply all filter values
-        const filters = preset.filters;
-        
-        document.getElementById('videoStatusFilter').value = filters.status || '';
-        document.getElementById('videoQualityFilter').value = filters.quality || '';
-        document.getElementById('videoThumbnailFilter').value = filters.has_thumbnail || '';
-        document.getElementById('videoSourceFilter').value = filters.source || '';
-        document.getElementById('videoGenreFilter').value = filters.genre || '';
-        document.getElementById('videoDurationMin').value = filters.duration_min || '';
-        document.getElementById('videoDurationMax').value = filters.duration_max || '';
-        document.getElementById('videoDateFrom').value = filters.date_from || '';
-        document.getElementById('videoDateTo').value = filters.date_to || '';
-        document.getElementById('videoArtistFilter').value = filters.artist || '';
-        document.getElementById('videoKeywordsFilter').value = filters.keywords || '';
-        document.getElementById('videoSortBy').value = filters.sort_by || 'title';
-        document.getElementById('videoSortOrder').value = filters.sort_order || 'asc';
-        
-        // Apply the filters
-        applyVideoFilters();
-        
-        showToast(`Search preset "${presetName}" loaded successfully!`, 'success');
-        
-    } catch (error) {
-        console.error('Error loading search preset:', error);
-        showToast('Error loading search preset', 'error');
-    }
-}
-
-function deleteVideoSearchPreset(presetName) {
-    if (!confirm(`Are you sure you want to delete the preset "${presetName}"?`)) {
-        return;
-    }
-    
-    try {
-        const presets = JSON.parse(localStorage.getItem('videoSearchPresets') || '{}');
-        delete presets[presetName];
-        localStorage.setItem('videoSearchPresets', JSON.stringify(presets));
-        
-        showToast(`Search preset "${presetName}" deleted`, 'success');
-        updateSearchPresetsUI();
-        
-    } catch (error) {
-        console.error('Error deleting search preset:', error);
-        showToast('Error deleting search preset', 'error');
-    }
-}
-
-function updateSearchPresetsUI() {
-    // Create presets dropdown if it doesn't exist
-    let presetsContainer = document.getElementById('searchPresetsContainer');
-    
-    if (!presetsContainer) {
-        // Add presets container to the filter actions area
-        const filterActions = document.querySelector('.filter-actions');
-        if (filterActions) {
-            presetsContainer = document.createElement('div');
-            presetsContainer.id = 'searchPresetsContainer';
-            presetsContainer.className = 'search-presets-container';
-            presetsContainer.style.marginLeft = '10px';
-            presetsContainer.style.display = 'inline-block';
-            
-            filterActions.appendChild(presetsContainer);
-        }
-    }
-    
-    if (!presetsContainer) return;
-    
-    try {
-        const presets = JSON.parse(localStorage.getItem('videoSearchPresets') || '{}');
-        const presetNames = Object.keys(presets);
-        
-        if (presetNames.length === 0) {
-            presetsContainer.innerHTML = '';
-            return;
-        }
-        
-        presetsContainer.innerHTML = `
-            <select id="searchPresetSelect" class="form-control" style="width: auto; display: inline-block; margin-right: 5px;">
-                <option value="">Select Preset...</option>
-                ${presetNames.map(name => `
-                    <option value="${name}" title="${presets[name].description}">
-                        ${name} (${new Date(presets[name].created).toLocaleDateString()})
-                    </option>
-                `).join('')}
-            </select>
-            <button onclick="loadSelectedPreset()" class="btn btn-primary btn-sm" title="Load selected preset">
-                📁 Load
-            </button>
-            <button onclick="deleteSelectedPreset()" class="btn btn-danger btn-sm" title="Delete selected preset">
-                🗑️ Delete
-            </button>
-            <button onclick="exportSearchPresets()" class="btn btn-info btn-sm" title="Export all presets">
-                📤 Export
-            </button>
-        `;
-        
-    } catch (error) {
-        console.error('Error updating search presets UI:', error);
-    }
-}
-
->>>>>>> 6dec37cc
 function loadSelectedPreset() {
     const select = document.getElementById('searchPresetSelect');
     if (!select || !select.value) {
